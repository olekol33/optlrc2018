--- conflicted
+++ resolved
@@ -602,30 +602,18 @@
       assert(session);
       dout(20) << " (session prealloc " << session->prealloc_inos << ")" << dendl;
       if (used_preallocated_ino) {
-<<<<<<< HEAD
-	inodeno_t next = session->next_ino();
-	inodeno_t i = session->take_ino(used_preallocated_ino);
-	if (next != i) {
-	  mds->clog.warn() << " replayed op " << client_reqs << " used ino " << i
-		<< " but session next is " << next << "\n";
-=======
 	if (session->prealloc_inos.empty()) {
 	  // HRM: badness in the journal
-	  stringstream ss;
-	  ss << " replayed op " << client_reqs << " on session for " << client_name
-	     << " with empty prealloc_inos";
-	  mds->logclient.log(LOG_WARN, ss);
+	  mds->clog.warn() << " replayed op " << client_reqs << " on session for " << client_name
+			   << " with empty prealloc_inos\n";
 	} else {
 	  inodeno_t next = session->next_ino();
 	  inodeno_t i = session->take_ino(used_preallocated_ino);
-	  if (next != i) {
-	    stringstream ss;
-	    ss << " replayed op " << client_reqs << " used ino " << i << " but session next is " << next;
-	    mds->logclient.log(LOG_WARN, ss);
-	  }
+	  if (next != i)
+	    mds->clog.warn() << " replayed op " << client_reqs << " used ino " << i
+			     << " but session next is " << next << "\n";
 	  assert(i == used_preallocated_ino);
 	  session->used_inos.clear();
->>>>>>> afefd737
 	}
 	mds->sessionmap.projected = ++mds->sessionmap.version;
       }
