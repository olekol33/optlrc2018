// -*- mode:C++; tab-width:8; c-basic-offset:2; indent-tabs-mode:t -*- 
// vim: ts=8 sw=2 smarttab
/*
 * Ceph - scalable distributed file system
 *
 * Copyright (C) 2004-2006 Sage Weil <sage@newdream.net>
 *
 * This is free software; you can redistribute it and/or
 * modify it under the terms of the GNU Lesser General Public
 * License version 2.1, as published by the Free Software 
 * Foundation.  See file COPYING.
 * 
 */

#include "MDS.h"
#include "Server.h"
#include "Locker.h"
#include "MDCache.h"
#include "MDLog.h"
#include "Migrator.h"
#include "MDBalancer.h"
#include "AnchorClient.h"
#include "InoTable.h"
#include "SnapClient.h"

#include "msg/Messenger.h"

#include "messages/MClientSession.h"
#include "messages/MClientRequest.h"
#include "messages/MClientReply.h"
#include "messages/MClientReconnect.h"
#include "messages/MClientCaps.h"
#include "messages/MClientSnap.h"

#include "messages/MMDSSlaveRequest.h"

#include "messages/MLock.h"

#include "messages/MDentryUnlink.h"

#include "events/EString.h"
#include "events/EUpdate.h"
#include "events/ESlaveUpdate.h"
#include "events/ESession.h"
#include "events/EOpen.h"
#include "events/ECommitted.h"

#include "include/filepath.h"
#include "common/Timer.h"
#include "common/Logger.h"
#include "common/LogType.h"

#include <errno.h>
#include <fcntl.h>
#include <sys/xattr.h>

#include <list>
#include <iostream>
using namespace std;

#include "config.h"

#define DOUT_SUBSYS mds
#undef dout_prefix
#define dout_prefix *_dout << dbeginl << "mds" << mds->get_nodeid() << ".server "


void Server::open_logger()
{
  static LogType mdserver_logtype(l_mdss_first, l_mdss_last);
  static bool didit = false;
  if (!didit) {
    didit = true;
    mdserver_logtype.add_inc(l_mdss_hcreq,"hcreq"); // handle client req
    mdserver_logtype.add_inc(l_mdss_hsreq, "hsreq"); // slave
    mdserver_logtype.add_inc(l_mdss_hcsess, "hcsess");    // client session
    mdserver_logtype.add_inc(l_mdss_dcreq, "dcreq"); // dispatch client req
    mdserver_logtype.add_inc(l_mdss_dsreq, "dsreq"); // slave
    mdserver_logtype.validate();
  }

  char name[80];
  snprintf(name, sizeof(name), "mds.%s.server.log", g_conf.id);
  logger = new Logger(name, &mdserver_logtype);
  logger_add(logger);
}


/* This function DOES put the passed message before returning*/
void Server::dispatch(Message *m) 
{
  switch (m->get_type()) {
  case CEPH_MSG_CLIENT_RECONNECT:
    handle_client_reconnect((MClientReconnect*)m);
    return;
  }

  // active?
  if (!mds->is_active() && 
      !(mds->is_stopping() && m->get_source().is_mds())) {
    if ((mds->is_reconnect() || mds->get_want_state() == CEPH_MDS_STATE_RECONNECT) &&
	m->get_type() == CEPH_MSG_CLIENT_REQUEST &&
	((MClientRequest*)m)->is_replay()) {
      dout(3) << "queuing replayed op" << dendl;
      mds->enqueue_replay(new C_MDS_RetryMessage(mds, m));
      return;
    } else if (mds->is_clientreplay() &&
	       (m->get_type() == CEPH_MSG_CLIENT_SESSION ||
		(m->get_type() == CEPH_MSG_CLIENT_REQUEST &&
		 ((MClientRequest*)m)->is_replay()))) {
      // replaying!
    } else {
      dout(3) << "not active yet, waiting" << dendl;
      mds->wait_for_active(new C_MDS_RetryMessage(mds, m));
      return;
    }
  }

  switch (m->get_type()) {
  case CEPH_MSG_CLIENT_SESSION:
    handle_client_session((MClientSession*)m);
    return;
  case CEPH_MSG_CLIENT_REQUEST:
    handle_client_request((MClientRequest*)m);
    return;
  case MSG_MDS_SLAVE_REQUEST:
    handle_slave_request((MMDSSlaveRequest*)m);
    return;
  }

  dout(1) << "server unknown message " << m->get_type() << dendl;
  assert(0);
}



// ----------------------------------------------------------
// SESSION management

class C_MDS_session_finish : public Context {
  MDS *mds;
  Session *session;
  uint64_t state_seq;
  bool open;
  version_t cmapv;
  interval_set<inodeno_t> inos;
  version_t inotablev;
public:
  C_MDS_session_finish(MDS *m, Session *se, uint64_t sseq, bool s, version_t mv) :
    mds(m), session(se), state_seq(sseq), open(s), cmapv(mv), inotablev(0) { }
  C_MDS_session_finish(MDS *m, Session *se, uint64_t sseq, bool s, version_t mv, interval_set<inodeno_t>& i, version_t iv) :
    mds(m), session(se), state_seq(sseq), open(s), cmapv(mv), inos(i), inotablev(iv) { }
  void finish(int r) {
    assert(r == 0);
    mds->server->_session_logged(session, state_seq, open, cmapv, inos, inotablev);
  }
};

Session *Server::get_session(Message *m)
{
  Session *session = (Session *)m->get_connection()->get_priv();
  if (session) {
    dout(20) << "get_session have " << session << " " << session->inst
	     << " state " << session->get_state_name() << dendl;
    session->put();  // not carry ref
  } else {
    dout(20) << "get_session dne for " << m->get_source_inst() << dendl;
  }
  return session;
}

/* This function DOES put the passed message before returning*/
void Server::handle_client_session(MClientSession *m)
{
  version_t pv, piv = 0;
  Session *session = get_session(m);

  dout(3) << "handle_client_session " << *m << " from " << m->get_source() << dendl;
  assert(m->get_source().is_client()); // should _not_ come from an mds!

  if (!session) {
    dout(0) << " ignoring sessionless msg " << *m << dendl;
    m->put();
    return;
  }

  uint64_t sseq = 0;
  switch (m->get_op()) {
  case CEPH_SESSION_REQUEST_OPEN:
    if (session->is_opening() ||
	session->is_open() ||
	session->is_stale() ||
	session->is_killing()) {
      dout(10) << "currently open|opening|stale|killing, dropping this req" << dendl;
      m->put();
      return;
    }
    assert(session->is_closed() ||
	   session->is_closing());
    sseq = mds->sessionmap.set_state(session, Session::STATE_OPENING);
    mds->sessionmap.touch_session(session);
    pv = ++mds->sessionmap.projected;
    mdlog->start_submit_entry(new ESession(m->get_source_inst(), true, pv),
			      new C_MDS_session_finish(mds, session, sseq, true, pv));
    mdlog->flush();
    break;

  case CEPH_SESSION_REQUEST_RENEWCAPS:
    if (session->is_open() ||
	session->is_stale()) {
      mds->sessionmap.touch_session(session);
      if (session->is_stale()) {
	mds->sessionmap.set_state(session, Session::STATE_OPEN);
	mds->locker->resume_stale_caps(session);
      }
      mds->messenger->send_message(new MClientSession(CEPH_SESSION_RENEWCAPS, m->get_seq()), 
				   m->get_connection());
    } else {
      dout(10) << "ignoring renewcaps on non open|stale session (" << session->get_state_name() << ")" << dendl;
    }
    break;
    
  case CEPH_SESSION_REQUEST_CLOSE:
    {
      if (session->is_closed() || 
	  session->is_closing() ||
	  session->is_killing()) {
	dout(10) << "already closed|closing|killing, dropping this req" << dendl;
	m->put();
	return;
      }
      if (session->is_importing()) {
	dout(10) << "ignoring close req on importing session" << dendl;
	m->put();
	return;
      }
      assert(session->is_open() || 
	     session->is_stale() || 
	     session->is_opening());
      if (m->get_seq() < session->get_push_seq()) {
	dout(10) << "old push seq " << m->get_seq() << " < " << session->get_push_seq() 
		 << ", dropping" << dendl;
	m->put();
	return;
      }
      if (m->get_seq() != session->get_push_seq()) {
	dout(0) << "old push seq " << m->get_seq() << " != " << session->get_push_seq() 
		<< ", BUGGY!" << dendl;
	assert(0);
      }
      sseq = mds->sessionmap.set_state(session, Session::STATE_CLOSING);
      pv = ++mds->sessionmap.projected;
      
      interval_set<inodeno_t> both = session->prealloc_inos;
      both.insert(session->pending_prealloc_inos);
      if (both.size()) {
	mds->inotable->project_release_ids(both);
	piv = mds->inotable->get_projected_version();
      } else
	piv = 0;
      
      mdlog->start_submit_entry(new ESession(m->get_source_inst(), false, pv, both, piv),
				new C_MDS_session_finish(mds, session, sseq, false, pv, both, piv));
      mdlog->flush();
    }
    break;

  default:
    assert(0);
  }
  m->put();
}

void Server::_session_logged(Session *session, uint64_t state_seq, bool open, version_t pv,
			     interval_set<inodeno_t>& inos, version_t piv)
{
  dout(10) << "_session_logged " << session->inst << " state_seq " << state_seq << " " << (open ? "open":"close")
	   << " " << pv << dendl;

  // apply
  if (session->get_state_seq() != state_seq) {
    dout(10) << " journaled state_seq " << state_seq << " != current " << session->get_state_seq()
	     << ", noop" << dendl;
    // close must have been canceled (by an import?), or any number of other things..
  } else if (open) {
    assert(session->is_opening());
    mds->sessionmap.set_state(session, Session::STATE_OPEN);
    mds->messenger->send_message(new MClientSession(CEPH_SESSION_OPEN), session->inst);
  } else if (session->is_closing() ||
	     session->is_killing()) {
    // kill any lingering capabilities, leases, requests
    while (!session->caps.empty()) {
      Capability *cap = session->caps.front();
      CInode *in = cap->get_inode();
      dout(20) << " killing capability " << ccap_string(cap->issued()) << " on " << *in << dendl;
      mds->locker->remove_client_cap(in, session->inst.name.num());
    }
    while (!session->leases.empty()) {
      ClientLease *r = session->leases.front();
      CDentry *dn = (CDentry*)r->parent;
      dout(20) << " killing client lease of " << *dn << dendl;
      dn->remove_client_lease(r, mds->locker);
    }
    while (!session->requests.empty()) {
      MDRequest *mdr = session->requests.front(member_offset(MDRequest,
							     item_session_request));
      mdcache->request_kill(mdr);
    }
    
    if (piv) {
      mds->inotable->apply_release_ids(inos);
      assert(mds->inotable->get_version() == piv);
    }

    if (session->is_closing()) {
      // reset session
      mds->send_message_client(new MClientSession(CEPH_SESSION_CLOSE), session);
      mds->sessionmap.set_state(session, Session::STATE_CLOSED);
      session->clear();
    } else if (session->is_killing()) {
      // destroy session, close connection
      mds->messenger->mark_down(session->inst.addr); 
      mds->sessionmap.remove_session(session);
    } else {
      assert(0);
    }
  } else {
    assert(0);
  }
  mds->sessionmap.version++;  // noop
}

version_t Server::prepare_force_open_sessions(map<client_t,entity_inst_t>& cm,
					      map<client_t,uint64_t>& sseqmap)
{
  version_t pv = ++mds->sessionmap.projected;
  dout(10) << "prepare_force_open_sessions " << pv 
	   << " on " << cm.size() << " clients"
	   << dendl;
  for (map<client_t,entity_inst_t>::iterator p = cm.begin(); p != cm.end(); ++p) {
    Session *session = mds->sessionmap.get_or_add_session(p->second);
    if (session->is_closed() || 
	session->is_closing() ||
	session->is_killing())
      sseqmap[p->first] = mds->sessionmap.set_state(session, Session::STATE_OPENING);
    else
      assert(session->is_open() ||
	     session->is_opening() ||
	     session->is_stale());
    session->inc_importing();
    mds->sessionmap.touch_session(session);
  }
  return pv;
}

void Server::finish_force_open_sessions(map<client_t,entity_inst_t>& cm,
					map<client_t,uint64_t>& sseqmap)
{
  /*
   * FIXME: need to carefully consider the race conditions between a
   * client trying to close a session and an MDS doing an import
   * trying to force open a session...  
   */
  dout(10) << "finish_force_open_sessions on " << cm.size() << " clients,"
	   << " v " << mds->sessionmap.version << " -> " << (mds->sessionmap.version+1) << dendl;
  for (map<client_t,entity_inst_t>::iterator p = cm.begin(); p != cm.end(); ++p) {
    Session *session = mds->sessionmap.get_session(p->second.name);
    assert(session);
    
    if (sseqmap.count(p->first)) {
      uint64_t sseq = sseqmap[p->first];
      if (session->get_state_seq() != sseq) {
	dout(10) << "force_open_sessions skipping changed " << session->inst << dendl;
      } else {
	dout(10) << "force_open_sessions opened " << session->inst << dendl;
	mds->sessionmap.set_state(session, Session::STATE_OPEN);
	mds->messenger->send_message(new MClientSession(CEPH_SESSION_OPEN), session->inst);
      }
    } else {
      dout(10) << "force_open_sessions skipping already-open " << session->inst << dendl;
      assert(session->is_open() || session->is_stale());
    }
    session->dec_importing();
  }
  mds->sessionmap.version++;
}

struct C_MDS_TerminatedSessions : public Context {
  Server *server;
  C_MDS_TerminatedSessions(Server *s) : server(s) {}
  void finish(int r) {
    server->terminating_sessions = false;
  }
};

void Server::terminate_sessions()
{
  dout(2) << "terminate_sessions" << dendl;

  // kill them off.  clients will retry etc.
  set<Session*> sessions;
  mds->sessionmap.get_client_session_set(sessions);
  for (set<Session*>::const_iterator p = sessions.begin();
       p != sessions.end();
       ++p) {
    Session *session = *p;
    if (session->is_closing() ||
	session->is_killing() ||
	session->is_closed())
      continue;
    uint64_t sseq = mds->sessionmap.set_state(session, Session::STATE_CLOSING);
    version_t pv = ++mds->sessionmap.projected;
    mdlog->start_submit_entry(new ESession(session->inst, false, pv),
			      new C_MDS_session_finish(mds, session, sseq, false, pv));
    mdlog->flush();
  }

  mdlog->wait_for_safe(new C_MDS_TerminatedSessions(this));
}


void Server::find_idle_sessions()
{
  dout(10) << "find_idle_sessions.  laggy until " << mds->laggy_until << dendl;
  
  // timeout/stale
  //  (caps go stale, lease die)
  utime_t now = g_clock.now();
  utime_t cutoff = now;
  cutoff -= g_conf.mds_session_timeout;  
  while (1) {
    Session *session = mds->sessionmap.get_oldest_session(Session::STATE_OPEN);
    if (!session) break;
    dout(20) << "laggiest active session is " << session->inst << dendl;
    if (session->last_cap_renew >= cutoff) {
      dout(20) << "laggiest active session is " << session->inst << " and sufficiently new (" 
	       << session->last_cap_renew << ")" << dendl;
      break;
    }

    dout(10) << "new stale session " << session->inst << " last " << session->last_cap_renew << dendl;
    mds->sessionmap.set_state(session, Session::STATE_STALE);
    mds->locker->revoke_stale_caps(session);
    mds->locker->remove_stale_leases(session);
    mds->send_message_client(new MClientSession(CEPH_SESSION_STALE, session->get_push_seq()), session);
  }

  // autoclose
  cutoff = now;
  cutoff -= g_conf.mds_session_autoclose;

  // don't kick clients if we've been laggy
  if (mds->laggy_until > cutoff) {
    dout(10) << " laggy_until " << mds->laggy_until << " > cutoff " << cutoff
	     << ", not kicking any clients to be safe" << dendl;
    return;
  }

  while (1) {
    Session *session = mds->sessionmap.get_oldest_session(Session::STATE_STALE);
    if (!session)
      break;
    if (session->is_importing()) {
      dout(10) << "stopping at importing session " << session->inst << dendl;
      break;
    }
    assert(session->is_stale());
    if (session->last_cap_renew >= cutoff) {
      dout(20) << "oldest stale session is " << session->inst << " and sufficiently new (" 
	       << session->last_cap_renew << ")" << dendl;
      break;
    }
    
    stringstream ss;
    utime_t age = now;
    age -= session->last_cap_renew;
    ss << "closing stale session " << session->inst << " after " << age;
    mds->logclient.log(LOG_INFO, ss);

    dout(10) << "autoclosing stale session " << session->inst << " last " << session->last_cap_renew << dendl;
    kill_session(session);
  }
}

void Server::kill_session(Session *session)
{
  if ((session->is_opening() ||
       session->is_open() ||
       session->is_stale()) &&
      !session->is_importing()) {
    dout(10) << "kill_session " << session << dendl;
    uint64_t sseq = mds->sessionmap.set_state(session, Session::STATE_KILLING);
    version_t pv = ++mds->sessionmap.projected;
    mdlog->start_submit_entry(new ESession(session->inst, false, pv),
			      new C_MDS_session_finish(mds, session, sseq, false, pv));
    mdlog->flush();
  } else {
    dout(10) << "kill_session importing or already closing/killing " << session << dendl;
    assert(session->is_closing() || 
	   session->is_closed() || 
	   session->is_killing() ||
	   session->is_importing());
  }
}

void Server::reconnect_clients()
{
  mds->sessionmap.get_client_set(client_reconnect_gather);

  if (client_reconnect_gather.empty()) {
    dout(7) << "reconnect_clients -- no sessions, doing nothing." << dendl;
    reconnect_gather_finish();
    return;
  }

  // clients will get the mdsmap and discover we're reconnecting via the monitor.
  
  reconnect_start = g_clock.now();
  dout(1) << "reconnect_clients -- " << client_reconnect_gather.size() << " sessions" << dendl;
  mds->sessionmap.dump();
}

/* This function DOES put the passed message before returning*/
void Server::handle_client_reconnect(MClientReconnect *m)
{
  dout(7) << "handle_client_reconnect " << m->get_source() << dendl;
  int from = m->get_source().num();
  Session *session = get_session(m);
  assert(session);

  if (!mds->is_reconnect() && mds->get_want_state() == CEPH_MDS_STATE_RECONNECT) {
    dout(10) << " we're almost in reconnect state (mdsmap delivery race?); waiting" << dendl;
    mds->wait_for_reconnect(new C_MDS_RetryMessage(mds, m));
    return;
  }

  stringstream ss;
  utime_t delay = g_clock.now();
  delay -= reconnect_start;
  dout(10) << " reconnect_start " << reconnect_start << " delay " << delay << dendl;

  if (!mds->is_reconnect()) {
    // XXX maybe in the future we can do better than this?
    dout(1) << " no longer in reconnect state, ignoring reconnect, sending close" << dendl;
    ss << "denied reconnect attempt (mds is " << ceph_mds_state_name(mds->get_state())
       << ") from " << m->get_source_inst()
       << " after " << delay << " (allowed interval " << g_conf.mds_reconnect_timeout << ")";
    mds->logclient.log(LOG_INFO, ss);
    mds->messenger->send_message(new MClientSession(CEPH_SESSION_CLOSE), m->get_connection());
    m->put();
    return;
  }

  // notify client of success with an OPEN
  mds->messenger->send_message(new MClientSession(CEPH_SESSION_OPEN), m->get_connection());
    
  if (session->is_closed()) {
    dout(10) << " session is closed, will make best effort to reconnect " 
	     << m->get_source_inst() << dendl;
    mds->sessionmap.set_state(session, Session::STATE_OPENING);
    version_t pv = ++mds->sessionmap.projected;
    uint64_t sseq = session->get_state_seq();
    mdlog->start_submit_entry(new ESession(session->inst, true, pv),
			      new C_MDS_session_finish(mds, session, sseq, true, pv));
    mdlog->flush();
    ss << "reconnect by new " << session->inst << " after " << delay;
  } else {
    ss << "reconnect by " << session->inst << " after " << delay;
  }
  mds->logclient.log(LOG_DEBUG, ss);
  
  // snaprealms
  for (vector<ceph_mds_snaprealm_reconnect>::iterator p = m->realms.begin();
       p != m->realms.end();
       p++) {
    CInode *in = mdcache->get_inode(inodeno_t(p->ino));
    if (in && in->state_test(CInode::STATE_PURGING))
      continue;
    if (in) {
      assert(in->snaprealm);
      if (in->snaprealm->have_past_parents_open()) {
	dout(15) << "open snaprealm (w/ past parents) on " << *in << dendl;
	mdcache->finish_snaprealm_reconnect(from, in->snaprealm, snapid_t(p->seq));
      } else {
	dout(15) << "open snaprealm (w/o past parents) on " << *in << dendl;
	mdcache->add_reconnected_snaprealm(from, inodeno_t(p->ino), snapid_t(p->seq));
      }
    } else {
      dout(15) << "open snaprealm (w/o inode) on " << inodeno_t(p->ino)
	       << " seq " << p->seq << dendl;
      mdcache->add_reconnected_snaprealm(from, inodeno_t(p->ino), snapid_t(p->seq));
    }
  }

  // caps
  for (map<inodeno_t, cap_reconnect_t>::iterator p = m->caps.begin();
       p != m->caps.end();
       ++p) {
    // make sure our last_cap_id is MAX over all issued caps
    if (p->second.capinfo.cap_id > mdcache->last_cap_id)
      mdcache->last_cap_id = p->second.capinfo.cap_id;
    
    CInode *in = mdcache->get_inode(p->first);
    if (in && in->state_test(CInode::STATE_PURGING))
      continue;
    if (in && in->is_auth()) {
      // we recovered it, and it's ours.  take note.
      dout(15) << "open cap realm " << inodeno_t(p->second.capinfo.snaprealm)
	       << " on " << *in << dendl;
      in->reconnect_cap(from, p->second.capinfo, session);
      mds->mdcache->add_reconnected_cap(in, from, inodeno_t(p->second.capinfo.snaprealm));
      recover_filelocks(in, p->second.flockbl, m->get_orig_source().num());
      continue;
    }
      
    filepath path(p->second.path, (uint64_t)p->second.capinfo.pathbase);
    if ((in && !in->is_auth()) ||
	!mds->mdcache->path_is_mine(path)) {
      // not mine.
      dout(0) << "non-auth " << p->first << " " << path
	      << ", will pass off to authority" << dendl;
      
      // mark client caps stale.
      inode_t fake_inode;
      fake_inode.ino = p->first;
      MClientCaps *stale = new MClientCaps(CEPH_CAP_OP_EXPORT, p->first, 0, 0, 0);
      //stale->head.migrate_seq = 0; // FIXME ******
      mds->send_message_client_counted(stale, session);

      // add to cap export list.
      mdcache->rejoin_export_caps(p->first, from, p->second);
    } else {
      // mine.  fetch later.
      dout(0) << "missing " << p->first << " " << path
	      << " (mine), will load later" << dendl;
      mdcache->rejoin_recovered_caps(p->first, from, p->second, 
				     -1);  // "from" me.
    }
  }

  // remove from gather set
  client_reconnect_gather.erase(from);
  if (client_reconnect_gather.empty())
    reconnect_gather_finish();

  m->put();
}



void Server::reconnect_gather_finish()
{
  dout(7) << "reconnect_gather_finish.  failed on " << failed_reconnects << " clients" << dendl;
  mds->reconnect_done();
}

void Server::reconnect_tick()
{
  utime_t reconnect_end = reconnect_start;
  reconnect_end += g_conf.mds_reconnect_timeout;
  if (g_clock.now() >= reconnect_end &&
      !client_reconnect_gather.empty()) {
    dout(10) << "reconnect timed out" << dendl;
    for (set<client_t>::iterator p = client_reconnect_gather.begin();
	 p != client_reconnect_gather.end();
	 p++) {
      Session *session = mds->sessionmap.get_session(entity_name_t::CLIENT(p->v));
      dout(1) << "reconnect gave up on " << session->inst << dendl;
      failed_reconnects++;
    }
    client_reconnect_gather.clear();
    reconnect_gather_finish();
  }
}

void Server::recover_filelocks(CInode *in, bufferlist locks, int64_t client)
{
  if (!locks.length()) return;
  int numlocks;
  ceph_filelock lock;
  bufferlist::iterator p = locks.begin();
  ::decode(numlocks, p);
  for (int i = 0; i < numlocks; ++i) {
    ::decode(lock, p);
    lock.client = client;
    in->fcntl_locks.held_locks.insert(pair<uint64_t, ceph_filelock>
				      (lock.start, lock));
    ++in->fcntl_locks.client_held_lock_counts[client];
  }
  ::decode(numlocks, p);
  for (int i = 0; i < numlocks; ++i) {
    ::decode(lock, p);
    lock.client = client;
    in->flock_locks.held_locks.insert(pair<uint64_t, ceph_filelock>
				      (lock.start, lock));
    ++in->flock_locks.client_held_lock_counts[client];
  }
}

void Server::recall_client_state(float ratio)
{
  int max_caps_per_client = (int)(g_conf.mds_cache_size * .8);
  int min_caps_per_client = 100;

  dout(10) << "recall_client_state " << ratio
	   << ", caps per client " << min_caps_per_client << "-" << max_caps_per_client
	   << dendl;

  set<Session*> sessions;
  mds->sessionmap.get_client_session_set(sessions);
  for (set<Session*>::const_iterator p = sessions.begin();
       p != sessions.end();
       ++p) {
    Session *session = *p;
    if (!session->is_open() ||
	!session->inst.name.is_client())
      continue;

    dout(10) << " session " << session->inst
	     << " caps " << session->caps.size()
	     << ", leases " << session->leases.size()
	     << dendl;

    if (session->caps.size() > min_caps_per_client) {	
      int newlim = (int)(session->caps.size() * ratio);
      if (newlim > max_caps_per_client)
	newlim = max_caps_per_client;
      MClientSession *m = new MClientSession(CEPH_SESSION_RECALL_STATE);
      m->head.max_caps = newlim;
      mds->send_message_client(m, session);
    }
  }
 
}


/*******
 * some generic stuff for finishing off requests
 */
/* This function takes responsibility for the passed mdr*/
void Server::journal_and_reply(MDRequest *mdr, CInode *in, CDentry *dn, LogEvent *le, Context *fin)
{
  dout(10) << "journal_and_reply tracei " << in << " tracedn " << dn << dendl;

  // note trace items for eventual reply.
  mdr->tracei = in;
  if (in)
    mdr->pin(in);

  mdr->tracedn = dn;
  if (dn)
    mdr->pin(dn);

  early_reply(mdr, in, dn);
  
  mdr->committing = true;
  mdlog->submit_entry(le, fin,
		      mdr->did_ino_allocation());
  
  if (mdr->client_request && mdr->client_request->is_replay()) {
    if (mds->queue_one_replay()) {
      dout(10) << " queued next replay op" << dendl;
    } else {
      dout(10) << " journaled last replay op, flushing" << dendl;
      mdlog->flush();
    }
  } else if (mdr->did_early_reply)
    mds->locker->drop_rdlocks(mdr);
  else
    mdlog->flush();
}

/*
 * send generic response (just an error code), clean up mdr
 */
void Server::reply_request(MDRequest *mdr, int r, CInode *tracei, CDentry *tracedn)
{
  reply_request(mdr, new MClientReply(mdr->client_request, r), tracei, tracedn);
}

void Server::early_reply(MDRequest *mdr, CInode *tracei, CDentry *tracedn)
{
  if (!g_conf.mds_early_reply)
    return;

  if (mdr->are_slaves()) {
    dout(10) << "early_reply - there are slaves, not allowed." << dendl;
    mds->mdlog->flush();
    return; 
  }

  if (mdr->alloc_ino) {
    dout(10) << "early_reply - allocated ino, not allowed" << dendl;
    return;
  }

  MClientRequest *req = mdr->client_request;
  entity_inst_t client_inst = req->get_source_inst();
  if (client_inst.name.is_mds())
    return;

  if (req->is_replay()) {
    dout(10) << " no early reply on replay op" << dendl;
    mds->mdlog->flush();
    return;
  }


  MClientReply *reply = new MClientReply(mdr->client_request, 0);
  reply->set_unsafe();

  // mark xlocks "done", indicating that we are exposing uncommitted changes
  mds->locker->set_xlocks_done(mdr);

  char buf[80];
  dout(10) << "early_reply " << reply->get_result() 
	   << " (" << strerror_r(-reply->get_result(), buf, sizeof(buf))
	   << ") " << *req << dendl;

  if (tracei || tracedn) {
    if (tracei)
      mdr->cap_releases.erase(tracei->vino());
    if (tracedn)
      mdr->cap_releases.erase(tracedn->get_dir()->get_inode()->vino());

    set_trace_dist(mdr->session, reply, tracei, tracedn, mdr->snapid,
		   mdr->client_request->get_dentry_wanted());
  }

  messenger->send_message(reply, req->get_connection());

  mdr->did_early_reply = true;

  mds->logger->inc(l_mds_reply);
  double lat = g_clock.now() - mdr->client_request->get_recv_stamp();
  mds->logger->favg(l_mds_replyl, lat);
  dout(20) << "lat " << lat << dendl;
}

/*
 * send given reply
 * include a trace to tracei
 * Clean up mdr
 */
void Server::reply_request(MDRequest *mdr, MClientReply *reply, CInode *tracei, CDentry *tracedn) 
{
  MClientRequest *req = mdr->client_request;
  
  char buf[80];
  dout(10) << "reply_request " << reply->get_result() 
	   << " (" << strerror_r(-reply->get_result(), buf, sizeof(buf))
	   << ") " << *req << dendl;

  // note successful request in session map?
  if (req->may_write() && mdr->session && reply->get_result() == 0)
    mdr->session->add_completed_request(mdr->reqid.tid);

  // give any preallocated inos to the session
  apply_allocated_inos(mdr);

  // get tracei/tracedn from mdr?
  snapid_t snapid = mdr->snapid;
  if (!tracei)
    tracei = mdr->tracei;
  if (!tracedn)
    tracedn = mdr->tracedn;

  bool is_replay = mdr->client_request->is_replay();
  bool did_early_reply = mdr->did_early_reply;
  Session *session = mdr->session;
  entity_inst_t client_inst = req->get_source_inst();
  int dentry_wanted = req->get_dentry_wanted();

  if (!did_early_reply && !is_replay) {

    mds->logger->inc(l_mds_reply);
    double lat = g_clock.now() - mdr->client_request->get_recv_stamp();
    mds->logger->favg(l_mds_replyl, lat);
    dout(20) << "lat " << lat << dendl;
    
    if (tracei)
      mdr->cap_releases.erase(tracei->vino());
    if (tracedn)
      mdr->cap_releases.erase(tracedn->get_dir()->get_inode()->vino());
  }

  // note client connection to direct my reply
  Connection *client_con = req->get_connection();
  client_con->get();

  // drop non-rdlocks before replying, so that we can issue leases
  mds->locker->drop_non_rdlocks(mdr);

  // reply at all?
  if (client_inst.name.is_mds()) {
    reply->put();   // mds doesn't need a reply
    reply = 0;
  } else {
    // send reply.
    if (!did_early_reply &&   // don't issue leases if we sent an earlier reply already
	(tracei || tracedn)) {
      if (is_replay) {
	if (tracei)
	  mdcache->try_reconnect_cap(tracei, session);
      } else {
	// include metadata in reply
	set_trace_dist(session, reply, tracei, tracedn, snapid, dentry_wanted);
      }
    }

    reply->set_mdsmap_epoch(mds->mdsmap->get_epoch());
    messenger->send_message(reply, client_con);
  }
  client_con->put();
  
  // clean up request
  mdcache->request_finish(mdr);
  mdr = 0;
  req = 0;

  // take a closer look at tracei, if it happens to be a remote link
  if (tracei && 
      tracei->get_parent_dn() &&
      tracei->get_parent_dn()->get_projected_linkage()->is_remote())
    mdcache->eval_remote(tracei->get_parent_dn());
}


void Server::encode_empty_dirstat(bufferlist& bl)
{
  static DirStat empty;
  empty.encode(bl);
}

void Server::encode_infinite_lease(bufferlist& bl)
{
  LeaseStat e;
  e.seq = 0;
  e.mask = -1;
  e.duration_ms = -1;
  ::encode(e, bl);
  dout(20) << "encode_infinite_lease " << e << dendl;
}

void Server::encode_null_lease(bufferlist& bl)
{
  LeaseStat e;
  e.seq = 0;
  e.mask = 0;
  e.duration_ms = 0;
  ::encode(e, bl);
  dout(20) << "encode_null_lease " << e << dendl;
}


/*
 * pass inode OR dentry (not both, or we may get confused)
 *
 * trace is in reverse order (i.e. root inode comes last)
 */
void Server::set_trace_dist(Session *session, MClientReply *reply,
			    CInode *in, CDentry *dn,
			    snapid_t snapid,
			    int dentry_wanted)
{
  // inode, dentry, dir, ..., inode
  bufferlist bl;
  int whoami = mds->get_nodeid();
  client_t client = session->get_client();
  utime_t now = g_clock.now();

  dout(20) << "set_trace_dist snapid " << snapid << dendl;

  //assert((bool)dn == (bool)dentry_wanted);  // not true for snapshot lookups

  // realm
  SnapRealm *realm = 0;
  if (in)
    realm = in->find_snaprealm();
  else
    realm = dn->get_dir()->get_inode()->find_snaprealm();
  reply->snapbl = realm->get_snap_trace();
  dout(10) << "set_trace_dist snaprealm " << *realm << " len=" << reply->snapbl.length() << dendl;

  // dir + dentry?
  if (dn) {
    reply->head.is_dentry = 1;
    CDir *dir = dn->get_dir();
    CInode *diri = dir->get_inode();

    diri->encode_inodestat(bl, session, NULL, snapid);
    dout(20) << "set_trace_dist added diri " << *diri << dendl;

#ifdef MDS_VERIFY_FRAGSTAT
    if (dir->is_complete())
      dir->verify_fragstat();
#endif
    dir->encode_dirstat(bl, whoami);
    dout(20) << "set_trace_dist added dir  " << *dir << dendl;

    ::encode(dn->get_name(), bl);
    if (snapid == CEPH_NOSNAP)
      mds->locker->issue_client_lease(dn, client, bl, now, session);
    else
      encode_null_lease(bl);
    dout(20) << "set_trace_dist added dn   " << snapid << " " << *dn << dendl;
  } else
    reply->head.is_dentry = 0;

  // inode
  if (in) {
    in->encode_inodestat(bl, session, NULL, snapid);
    dout(20) << "set_trace_dist added in   " << *in << dendl;
    reply->head.is_target = 1;
  } else
    reply->head.is_target = 0;

  reply->set_trace(bl);
}




/***
 * process a client request
 * This function DOES put the passed message before returning
 */
void Server::handle_client_request(MClientRequest *req)
{
  dout(4) << "handle_client_request " << *req << dendl;

  if (logger) logger->inc(l_mdss_hcreq);

  if (!mdcache->is_open()) {
    dout(5) << "waiting for root" << dendl;
    mdcache->wait_for_open(new C_MDS_RetryMessage(mds, req));
    return;
  }

  // active session?
  Session *session = 0;
  if (req->get_source().is_client()) {
    session = get_session(req);
    if (!session) {
      dout(5) << "no session for " << req->get_source() << ", dropping" << dendl;
      req->put();
      return;
    }
    if (session->is_closed() ||
	session->is_closing() ||
	session->is_killing()) {
      dout(5) << "session closed|closing|killing, dropping" << dendl;
      req->put();
      return;
    }
  }

  // old mdsmap?
  if (req->get_mdsmap_epoch() < mds->mdsmap->get_epoch()) {
    // send it?  hrm, this isn't ideal; they may get a lot of copies if
    // they have a high request rate.
  }

  // retry?
  if (req->get_retry_attempt() &&
      ((req->get_op() != CEPH_MDS_OP_OPEN) && 
       (req->get_op() != CEPH_MDS_OP_CREATE))) {
    assert(session);
    if (session->have_completed_request(req->get_reqid().tid)) {
      dout(5) << "already completed " << req->get_reqid() << dendl;
      mds->messenger->send_message(new MClientReply(req, 0), req->get_connection());

      if (req->is_replay())
	mds->queue_one_replay();

      req->put();
      return;
    }
  }
  // trim completed_request list
  if (req->get_oldest_client_tid() > 0) {
    dout(15) << " oldest_client_tid=" << req->get_oldest_client_tid() << dendl;
    session->trim_completed_requests(req->get_oldest_client_tid());
  }

  // register + dispatch
  MDRequest *mdr = mdcache->request_start(req);
  if (!mdr) 
    return;
  if (session) {
    mdr->session = session;
    session->requests.push_back(&mdr->item_session_request);
  }

  // process embedded cap releases?
  //  (only if NOT replay!)
  if (req->get_source().is_client() &&
      !req->is_replay()) {
    client_t client = req->get_source().num();
    for (vector<MClientRequest::Release>::iterator p = req->releases.begin();
	 p != req->releases.end();
	 p++)
      mds->locker->process_cap_update(mdr, client,
				      inodeno_t((uint64_t)p->item.ino), p->item.cap_id,
				      p->item.caps, p->item.wanted,
				      p->item.seq, 
				      p->item.issue_seq, 
				      p->item.mseq, p->dname);
  }


  dispatch_client_request(mdr);
  return;
}

/* This function takes responsibility for the passed mdr*/
void Server::dispatch_client_request(MDRequest *mdr)
{
  MClientRequest *req = mdr->client_request;

  if (logger) logger->inc(l_mdss_dcreq);

  dout(7) << "dispatch_client_request " << *req << dendl;

  // we shouldn't be waiting on anyone.
  assert(mdr->more()->waiting_on_slave.empty());
  
  switch (req->get_op()) {
  case CEPH_MDS_OP_LOOKUPHASH:
    handle_client_lookup_hash(mdr);
    break;

    // inodes ops.
  case CEPH_MDS_OP_LOOKUP:
  case CEPH_MDS_OP_LOOKUPSNAP:
  case CEPH_MDS_OP_GETATTR:
    handle_client_stat(mdr);
    break;

  case CEPH_MDS_OP_LOOKUPPARENT:
    handle_client_lookup_parent(mdr);
    break;

  case CEPH_MDS_OP_SETATTR:
    handle_client_setattr(mdr);
    break;
  case CEPH_MDS_OP_SETLAYOUT:
    handle_client_setlayout(mdr);
    break;
  case CEPH_MDS_OP_SETXATTR:
    handle_client_setxattr(mdr);
    break;
  case CEPH_MDS_OP_RMXATTR:
    handle_client_removexattr(mdr);
    break;

  case CEPH_MDS_OP_READDIR:
    handle_client_readdir(mdr);
    break;

  case CEPH_MDS_OP_SETFILELOCK:
    handle_client_file_setlock(mdr);
    break;

  case CEPH_MDS_OP_GETFILELOCK:
    handle_client_file_readlock(mdr);
    break;

    // funky.
  case CEPH_MDS_OP_CREATE:
    if (req->get_retry_attempt() &&
	mdr->session->have_completed_request(req->get_reqid().tid))
      handle_client_open(mdr);  // already created.. just open
    else
      handle_client_openc(mdr);
    break;

  case CEPH_MDS_OP_OPEN:
    handle_client_open(mdr);
    break;

    // namespace.
    // no prior locks.
  case CEPH_MDS_OP_MKNOD:
    handle_client_mknod(mdr);
    break;
  case CEPH_MDS_OP_LINK:
    handle_client_link(mdr);
    break;
  case CEPH_MDS_OP_UNLINK:
  case CEPH_MDS_OP_RMDIR:
    handle_client_unlink(mdr);
    break;
  case CEPH_MDS_OP_RENAME:
    handle_client_rename(mdr);
    break;
  case CEPH_MDS_OP_MKDIR:
    handle_client_mkdir(mdr);
    break;
  case CEPH_MDS_OP_SYMLINK:
    handle_client_symlink(mdr);
    break;


    // snaps
  case CEPH_MDS_OP_LSSNAP:
    handle_client_lssnap(mdr);
    break;
  case CEPH_MDS_OP_MKSNAP:
    handle_client_mksnap(mdr);
    break;
  case CEPH_MDS_OP_RMSNAP:
    handle_client_rmsnap(mdr);
    break;


  default:
    dout(1) << " unknown client op " << req->get_op() << dendl;
    reply_request(mdr, -EOPNOTSUPP);
  }
}


// ---------------------------------------
// SLAVE REQUESTS

/* This function DOES put the passed message before returning*/
void Server::handle_slave_request(MMDSSlaveRequest *m)
{
  dout(4) << "handle_slave_request " << m->get_reqid() << " from " << m->get_source() << dendl;
  int from = m->get_source().num();

  if (logger) logger->inc(l_mdss_hsreq);

  // reply?
  if (m->is_reply()) {

    switch (m->get_op()) {
    case MMDSSlaveRequest::OP_XLOCKACK:
      {
	// identify lock, master request
	SimpleLock *lock = mds->locker->get_lock(m->get_lock_type(),
						 m->get_object_info());
	MDRequest *mdr = mdcache->request_get(m->get_reqid());
	mdr->more()->slaves.insert(from);
	dout(10) << "got remote xlock on " << *lock << " on " << *lock->get_parent() << dendl;
	mdr->xlocks.insert(lock);
	mdr->locks.insert(lock);
	lock->get_xlock(mdr, mdr->get_client());
	lock->finish_waiters(SimpleLock::WAIT_REMOTEXLOCK);
      }
      break;

    case MMDSSlaveRequest::OP_AUTHPINACK:
      {
	MDRequest *mdr = mdcache->request_get(m->get_reqid());
	handle_slave_auth_pin_ack(mdr, m);
      }
      break;

    case MMDSSlaveRequest::OP_LINKPREPACK:
      {
	MDRequest *mdr = mdcache->request_get(m->get_reqid());
	handle_slave_link_prep_ack(mdr, m);
      }
      break;

    case MMDSSlaveRequest::OP_RENAMEPREPACK:
      {
	MDRequest *mdr = mdcache->request_get(m->get_reqid());
	handle_slave_rename_prep_ack(mdr, m);
      }
      break;

    case MMDSSlaveRequest::OP_COMMITTED:
      {
	metareqid_t r = m->get_reqid();
	mds->mdcache->committed_master_slave(r, from);
      }
      break;

    default:
      assert(0);
    }

    // done with reply.
    m->put();
    return;

  } else {
    // am i a new slave?
    MDRequest *mdr;
    if (mdcache->have_request(m->get_reqid())) {
      // existing?
      mdr = mdcache->request_get(m->get_reqid());
      if (mdr->slave_to_mds != from) {   // may not even be a slave! (e.g. forward race)
	dout(10) << "local request " << *mdr << " not slave to mds" << from
		 << ", ignoring " << *m << dendl;
	m->put();
	return;
      }
    } else {
      // new?
      if (m->get_op() == MMDSSlaveRequest::OP_FINISH) {
	dout(10) << "missing slave request for " << m->get_reqid() 
		 << " OP_FINISH, must have lost race with a forward" << dendl;
	m->put();
	return;
      }
      mdr = mdcache->request_start_slave(m->get_reqid(), m->get_source().num());
    }
    assert(mdr->slave_request == 0);     // only one at a time, please!  
    mdr->slave_request = m;
    
    dispatch_slave_request(mdr);
  }
}

/* This function DOES put the mdr->slave_request before returning*/
void Server::dispatch_slave_request(MDRequest *mdr)
{
  dout(7) << "dispatch_slave_request " << *mdr << " " << *mdr->slave_request << dendl;

  if (mdr->aborted) {
    dout(7) << " abort flag set, finishing" << dendl;
    mdcache->request_finish(mdr);
    return;
  }

  if (logger) logger->inc(l_mdss_dsreq);

  switch (mdr->slave_request->get_op()) {
  case MMDSSlaveRequest::OP_XLOCK:
    {
      // identify object
      SimpleLock *lock = mds->locker->get_lock(mdr->slave_request->get_lock_type(),
					       mdr->slave_request->get_object_info());

      if (lock && lock->get_parent()->is_auth()) {
	// xlock.
	// use acquire_locks so that we get auth_pinning.
	set<SimpleLock*> rdlocks;
	set<SimpleLock*> wrlocks;
	set<SimpleLock*> xlocks = mdr->xlocks;
	xlocks.insert(lock);
	
	if (!mds->locker->acquire_locks(mdr, rdlocks, wrlocks, xlocks))
	  return;
	
	// ack
	MMDSSlaveRequest *r = new MMDSSlaveRequest(mdr->reqid, MMDSSlaveRequest::OP_XLOCKACK);
	r->set_lock_type(lock->get_type());
	lock->get_parent()->set_object_info(r->get_object_info());
	mds->send_message(r, mdr->slave_request->get_connection());
      } else {
	if (lock) {
	  dout(10) << "not auth for remote xlock attempt, dropping on " 
		   << *lock << " on " << *lock->get_parent() << dendl;
	} else {
	  dout(10) << "don't have object, dropping" << dendl;
	  assert(0); // can this happen, if we auth pinned properly.
	}
      }

      // done.
      mdr->slave_request->put();
      mdr->slave_request = 0;
    }
    break;

  case MMDSSlaveRequest::OP_UNXLOCK:
    {  
      SimpleLock *lock = mds->locker->get_lock(mdr->slave_request->get_lock_type(),
					       mdr->slave_request->get_object_info());
      assert(lock);
      mds->locker->xlock_finish(lock, mdr);
      
      // done.  no ack necessary.
      mdr->slave_request->put();
      mdr->slave_request = 0;
    }
    break;

  case MMDSSlaveRequest::OP_AUTHPIN:
    handle_slave_auth_pin(mdr);
    break;

  case MMDSSlaveRequest::OP_LINKPREP:
  case MMDSSlaveRequest::OP_UNLINKPREP:
    handle_slave_link_prep(mdr);
    break;

  case MMDSSlaveRequest::OP_RENAMEPREP:
    handle_slave_rename_prep(mdr);
    break;

  case MMDSSlaveRequest::OP_FINISH:
    // finish off request.
    mdcache->request_finish(mdr);
    break;

  default: 
    assert(0);
  }
}

/* This function DOES put the mdr->slave_request before returning*/
void Server::handle_slave_auth_pin(MDRequest *mdr)
{
  dout(10) << "handle_slave_auth_pin " << *mdr << dendl;

  // build list of objects
  list<MDSCacheObject*> objects;
  bool fail = false;

  for (vector<MDSCacheObjectInfo>::iterator p = mdr->slave_request->get_authpins().begin();
       p != mdr->slave_request->get_authpins().end();
       ++p) {
    MDSCacheObject *object = mdcache->get_object(*p);
    if (!object) {
      dout(10) << " don't have " << *p << dendl;
      fail = true;
      break;
    }

    objects.push_back(object);
  }
  
  // can we auth pin them?
  if (!fail) {
    for (list<MDSCacheObject*>::iterator p = objects.begin();
	 p != objects.end();
	 ++p) {
      if (!(*p)->is_auth()) {
	dout(10) << " not auth for " << **p << dendl;
	fail = true;
	break;
      }
      if (!mdr->is_auth_pinned(*p) &&
	  !(*p)->can_auth_pin()) {
	// wait
	dout(10) << " waiting for authpinnable on " << **p << dendl;
	(*p)->add_waiter(CDir::WAIT_UNFREEZE, new C_MDS_RetryRequest(mdcache, mdr));
	mdr->drop_local_auth_pins();
	return;
      }
    }
  }

  // auth pin!
  if (fail) {
    mdr->drop_local_auth_pins();  // just in case
  } else {
    for (list<MDSCacheObject*>::iterator p = objects.begin();
	 p != objects.end();
	 ++p) {
      dout(10) << "auth_pinning " << **p << dendl;
      mdr->auth_pin(*p);
    }
  }

  // ack!
  MMDSSlaveRequest *reply = new MMDSSlaveRequest(mdr->reqid, MMDSSlaveRequest::OP_AUTHPINACK);
  
  // return list of my auth_pins (if any)
  for (set<MDSCacheObject*>::iterator p = mdr->auth_pins.begin();
       p != mdr->auth_pins.end();
       ++p) {
    MDSCacheObjectInfo info;
    (*p)->set_object_info(info);
    reply->get_authpins().push_back(info);
  }

  mds->send_message_mds(reply, mdr->slave_to_mds);
  
  // clean up this request
  mdr->slave_request->put();
  mdr->slave_request = 0;
  return;
}

/* This function DOES NOT put the passed ack before returning*/
void Server::handle_slave_auth_pin_ack(MDRequest *mdr, MMDSSlaveRequest *ack)
{
  dout(10) << "handle_slave_auth_pin_ack on " << *mdr << " " << *ack << dendl;
  int from = ack->get_source().num();

  // added auth pins?
  set<MDSCacheObject*> pinned;
  for (vector<MDSCacheObjectInfo>::iterator p = ack->get_authpins().begin();
       p != ack->get_authpins().end();
       ++p) {
    MDSCacheObject *object = mdcache->get_object(*p);
    assert(object);  // we pinned it
    dout(10) << " remote has pinned " << *object << dendl;
    if (!mdr->is_auth_pinned(object))
      mdr->remote_auth_pins.insert(object);
    pinned.insert(object);
  }

  // removed auth pins?
  set<MDSCacheObject*>::iterator p = mdr->remote_auth_pins.begin();
  while (p != mdr->remote_auth_pins.end()) {
    if ((*p)->authority().first == from &&
	pinned.count(*p) == 0) {
      dout(10) << " remote has unpinned " << **p << dendl;
      set<MDSCacheObject*>::iterator o = p;
      ++p;
      mdr->remote_auth_pins.erase(o);
    } else {
      ++p;
    }
  }
  
  // note slave
  mdr->more()->slaves.insert(from);

  // clear from waiting list
  assert(mdr->more()->waiting_on_slave.count(from));
  mdr->more()->waiting_on_slave.erase(from);

  // go again?
  if (mdr->more()->waiting_on_slave.empty())
    dispatch_client_request(mdr);
  else 
    dout(10) << "still waiting on slaves " << mdr->more()->waiting_on_slave << dendl;
}


// ---------------------------------------
// HELPERS


/** validate_dentry_dir
 *
 * verify that the dir exists and would own the dname.
 * do not check if the dentry exists.
 */
CDir *Server::validate_dentry_dir(MDRequest *mdr, CInode *diri, const string& dname)
{
  // make sure parent is a dir?
  if (!diri->is_dir()) {
    dout(7) << "validate_dentry_dir: not a dir" << dendl;
    reply_request(mdr, -ENOTDIR);
    return false;
  }

  // which dirfrag?
  frag_t fg = diri->pick_dirfrag(dname);
  CDir *dir = try_open_auth_dirfrag(diri, fg, mdr);
  if (!dir)
    return 0;

  // frozen?
  if (dir->is_frozen()) {
    dout(7) << "dir is frozen " << *dir << dendl;
    dir->add_waiter(CDir::WAIT_UNFREEZE, new C_MDS_RetryRequest(mdcache, mdr));
    return false;
  }
  
  return dir;
}


/** prepare_null_dentry
 * prepare a null (or existing) dentry in given dir. 
 * wait for any dn lock.
 */
CDentry* Server::prepare_null_dentry(MDRequest *mdr, CDir *dir, const string& dname, bool okexist)
{
  dout(10) << "prepare_null_dentry " << dname << " in " << *dir << dendl;
  assert(dir->is_auth());
  
  client_t client = mdr->get_client();

  // does it already exist?
  CDentry *dn = dir->lookup(dname);
  if (dn) {
    /*
    if (dn->lock.is_xlocked_by_other(mdr)) {
      dout(10) << "waiting on xlocked dentry " << *dn << dendl;
      dn->lock.add_waiter(SimpleLock::WAIT_RD, new C_MDS_RetryRequest(mdcache, mdr));
      return 0;
    }
    */
    if (!dn->get_linkage(client, mdr)->is_null()) {
      // name already exists
      dout(10) << "dentry " << dname << " exists in " << *dir << dendl;
      if (!okexist) {
        reply_request(mdr, -EEXIST);
        return 0;
      }
    }

    return dn;
  }

  // make sure dir is complete
  if (!dir->is_complete()) {
    dout(7) << " incomplete dir contents for " << *dir << ", fetching" << dendl;
    dir->fetch(new C_MDS_RetryRequest(mdcache, mdr));
    return 0;
  }
  
  // create
  dn = dir->add_null_dentry(dname);
  dn->mark_new();
  dout(10) << "prepare_null_dentry added " << *dn << dendl;
  return dn;
}


/** prepare_new_inode
 *
 * create a new inode.  set c/m/atime.  hit dir pop.
 */
CInode* Server::prepare_new_inode(MDRequest *mdr, CDir *dir, inodeno_t useino, unsigned mode,
				  ceph_file_layout *layout) 
{
  CInode *in = new CInode(mdcache);
  
  // assign ino
  if (mdr->session->prealloc_inos.size()) {
    mdr->used_prealloc_ino = 
      in->inode.ino = mdr->session->take_ino(useino);  // prealloc -> used
    mds->sessionmap.projected++;
    dout(10) << "prepare_new_inode used_prealloc " << mdr->used_prealloc_ino
	     << " (" << mdr->session->prealloc_inos
	     << ", " << mdr->session->prealloc_inos.size() << " left)"
	     << dendl;
  } else {
    mdr->alloc_ino = 
      in->inode.ino = mds->inotable->project_alloc_id();
    dout(10) << "prepare_new_inode alloc " << mdr->alloc_ino << dendl;
  }

  if (useino && useino != in->inode.ino) {
    dout(0) << "WARNING: client specified " << useino << " and i allocated " << in->inode.ino << dendl;
    stringstream ss;
    ss << mdr->client_request->get_source() << " specified ino " << useino
       << " but mds" << mds->whoami << " allocated " << in->inode.ino;
    mds->logclient.log(LOG_ERROR, ss);
    //assert(0); // just for now.
  }
    
  int got = g_conf.mds_client_prealloc_inos - mdr->session->get_num_projected_prealloc_inos();
  if (got > 0) {
    mds->inotable->project_alloc_ids(mdr->prealloc_inos, got);
    assert(mdr->prealloc_inos.size());  // or else fix projected increment semantics
    mdr->session->pending_prealloc_inos.insert(mdr->prealloc_inos);
    mds->sessionmap.projected++;
    dout(10) << "prepare_new_inode prealloc " << mdr->prealloc_inos << dendl;
  }

  in->inode.version = 1;
  in->inode.nlink = 1;   // FIXME
  if (layout)
    in->inode.layout = *layout;
  else if (in->inode.is_dir())
    in->inode.layout = mds->mdcache->default_dir_layout;
  else
    in->inode.layout = mds->mdcache->default_file_layout;

  in->inode.truncate_size = -1ull;  // not truncated, yet!
  in->inode.truncate_seq = 1; /* starting with 1, 0 is kept for no-truncation logic */

  CInode *diri = dir->get_inode();

  dout(10) << oct << " dir mode 0" << diri->inode.mode << " new mode 0" << mode << dec << dendl;

  if (diri->inode.mode & S_ISGID) {
    dout(10) << " dir is sticky" << dendl;
    in->inode.gid = diri->inode.gid;
    if (S_ISDIR(mode)) {
      dout(10) << " new dir also sticky" << dendl;      
      mode |= S_ISGID;
    }
  } else 
    in->inode.gid = mdr->client_request->get_caller_gid();

  in->inode.uid = mdr->client_request->get_caller_uid();
  in->inode.mode = mode;

  in->inode.ctime = in->inode.mtime = in->inode.atime = mdr->now;   // now

  mdcache->add_inode(in);  // add
  dout(10) << "prepare_new_inode " << *in << dendl;
  return in;
}

void Server::journal_allocated_inos(MDRequest *mdr, EMetaBlob *blob)
{
  dout(20) << "journal_allocated_inos sessionmapv " << mds->sessionmap.projected
	   << " inotablev " << mds->inotable->get_projected_version()
	   << dendl;
  blob->set_ino_alloc(mdr->alloc_ino,
		      mdr->used_prealloc_ino,
		      mdr->prealloc_inos,
		      mdr->client_request->get_source(),
		      mds->sessionmap.projected,
		      mds->inotable->get_projected_version());
}

void Server::apply_allocated_inos(MDRequest *mdr)
{
  Session *session = mdr->session;
  dout(10) << "apply_allocated_inos " << mdr->alloc_ino
	   << " / " << mdr->prealloc_inos
	   << " / " << mdr->used_prealloc_ino << dendl;

  if (mdr->alloc_ino) {
    mds->inotable->apply_alloc_id(mdr->alloc_ino);
  }
  if (mdr->prealloc_inos.size()) {
    session->pending_prealloc_inos.subtract(mdr->prealloc_inos);
    session->prealloc_inos.insert(mdr->prealloc_inos);
    mds->sessionmap.version++;
    mds->inotable->apply_alloc_ids(mdr->prealloc_inos);
  }
  if (mdr->used_prealloc_ino) {
    session->used_inos.erase(mdr->used_prealloc_ino);
    mds->sessionmap.version++;
  }
}



CDir *Server::traverse_to_auth_dir(MDRequest *mdr, vector<CDentry*> &trace, filepath refpath)
{
  // figure parent dir vs dname
  if (refpath.depth() == 0) {
    dout(7) << "can't do that to root" << dendl;
    reply_request(mdr, -EINVAL);
    return 0;
  }
  string dname = refpath.last_dentry();
  refpath.pop_dentry();
  
  dout(10) << "traverse_to_auth_dir dirpath " << refpath << " dname " << dname << dendl;

  // traverse to parent dir
  CInode *diri;
  int r = mdcache->path_traverse(mdr, 0, refpath, &trace, &diri, MDS_TRAVERSE_FORWARD);
  if (r > 0) return 0; // delayed
  if (r < 0) {
    reply_request(mdr, r);
    return 0;
  }

  // is it an auth dir?
  CDir *dir = validate_dentry_dir(mdr, diri, dname);
  if (!dir)
    return 0; // forwarded or waiting for freeze

  dout(10) << "traverse_to_auth_dir " << *dir << dendl;
  return dir;
}


/* If this returns null, the request has been handled
 * as appropriate: forwarded on, or the client's been replied to */
CInode* Server::rdlock_path_pin_ref(MDRequest *mdr, int n,
				    set<SimpleLock*> &rdlocks,
				    bool want_auth,
				    bool no_want_auth)  /* for readdir, who doesn't want auth _even_if_ it's
							   a snapped dir */
{
  MClientRequest *req = mdr->client_request;
  const filepath& refpath = n ? req->get_filepath2() : req->get_filepath();
  dout(10) << "rdlock_path_pin_ref " << *mdr << " " << refpath << dendl;

  if (mdr->done_locking)
    return mdr->in[n];


  // traverse
  int r = mdcache->path_traverse(mdr, 0, refpath, &mdr->dn[n], &mdr->in[n], MDS_TRAVERSE_FORWARD);
  if (r > 0) return false; // delayed
  if (r < 0) {  // error
    if (r == -ENOENT && n == 0 && mdr->dn[n].size()) {
      reply_request(mdr, r, NULL, mdr->dn[n][mdr->dn[n].size()-1]);
    } else {
      reply_request(mdr, r);
    }
    return 0;
  }
  CInode *ref = mdr->in[n];
  dout(10) << "ref is " << *ref << dendl;

  // fw to inode auth?
  if (mdr->snapid != CEPH_NOSNAP && !no_want_auth)
    want_auth = true;

  if (want_auth) {
    if (!ref->is_auth()) {
      if (ref->is_ambiguous_auth()) {
	dout(10) << "waiting for single auth on " << *ref << dendl;
	ref->add_waiter(CInode::WAIT_SINGLEAUTH, new C_MDS_RetryRequest(mdcache, mdr));
      } else {
	dout(10) << "fw to auth for " << *ref << dendl;
	mdcache->request_forward(mdr, ref->authority().first);
      }
      return 0;
    }

    // auth_pin?
    if (ref->is_frozen()) {
      dout(7) << "waiting for !frozen/authpinnable on " << *ref << dendl;
      ref->add_waiter(CInode::WAIT_UNFREEZE, new C_MDS_RetryRequest(mdcache, mdr));
      return 0;
    }

    mdr->auth_pin(ref);
  }

  for (int i=0; i<(int)mdr->dn[n].size(); i++) 
    rdlocks.insert(&mdr->dn[n][i]->lock);
  mds->locker->include_snap_rdlocks(rdlocks, ref);

  // set and pin ref
  mdr->pin(ref);
  return ref;
}


/** rdlock_path_xlock_dentry
 * traverse path to the directory that could/would contain dentry.
 * make sure i am auth for that dentry, forward as necessary.
 * create null dentry in place (or use existing if okexist).
 * get rdlocks on traversed dentries, xlock on new dentry.
 */
CDentry* Server::rdlock_path_xlock_dentry(MDRequest *mdr, int n,
					  set<SimpleLock*>& rdlocks, set<SimpleLock*>& wrlocks, set<SimpleLock*>& xlocks,
					  bool okexist, bool mustexist, bool alwaysxlock)
{
  MClientRequest *req = mdr->client_request;
  const filepath& refpath = n ? req->get_filepath2() : req->get_filepath();

  dout(10) << "rdlock_path_xlock_dentry " << *mdr << " " << refpath << dendl;

  client_t client = mdr->get_client();

  if (mdr->done_locking)
    return mdr->dn[n].back();

  CDir *dir = traverse_to_auth_dir(mdr, mdr->dn[n], refpath);
  if (!dir) return 0;
  dout(10) << "rdlock_path_xlock_dentry dir " << *dir << dendl;

  // make sure we can auth_pin (or have already authpinned) dir
  if (dir->is_frozen()) {
    dout(7) << "waiting for !frozen/authpinnable on " << *dir << dendl;
    dir->add_waiter(CInode::WAIT_UNFREEZE, new C_MDS_RetryRequest(mdcache, mdr));
    return 0;
  }

  CInode *diri = dir->get_inode();
  if (diri->is_system() && !diri->is_root()) {
    reply_request(mdr, -EROFS);
    return 0;
  }

  // make a null dentry?
  const string &dname = refpath.last_dentry();
  CDentry *dn;
  if (mustexist) {
    dn = dir->lookup(dname);

    // make sure dir is complete
    if (!dn && !dir->is_complete()) {
      dout(7) << " incomplete dir contents for " << *dir << ", fetching" << dendl;
      dir->fetch(new C_MDS_RetryRequest(mdcache, mdr));
      return 0;
    }

    // readable?
    if (dn && !dn->lock.can_read(client) && dn->lock.get_xlock_by() != mdr) {
      dout(10) << "waiting on xlocked dentry " << *dn << dendl;
      dn->lock.add_waiter(SimpleLock::WAIT_RD, new C_MDS_RetryRequest(mdcache, mdr));
      return 0;
    }
      
    // exists?
    if (!dn || dn->get_linkage(client, mdr)->is_null()) {
      dout(7) << "dentry " << dname << " dne in " << *dir << dendl;
      reply_request(mdr, -ENOENT);
      return 0;
    }    
  } else {
    dn = prepare_null_dentry(mdr, dir, dname, okexist);
    if (!dn) 
      return 0;
  }

  mdr->dn[n].push_back(dn);
  mdr->in[n] = dn->get_projected_linkage()->get_inode();

  // -- lock --
  for (int i=0; i<(int)mdr->dn[n].size(); i++) 
    rdlocks.insert(&mdr->dn[n][i]->lock);
  if (alwaysxlock || dn->get_linkage(client, mdr)->is_null())
    xlocks.insert(&dn->lock);                 // new dn, xlock
  else
    rdlocks.insert(&dn->lock);  // existing dn, rdlock
  wrlocks.insert(&dn->get_dir()->inode->filelock); // also, wrlock on dir mtime
  wrlocks.insert(&dn->get_dir()->inode->nestlock); // also, wrlock on dir mtime
  mds->locker->include_snap_rdlocks(rdlocks, dn->get_dir()->inode);

  return dn;
}





/**
 * try_open_auth_dirfrag -- open dirfrag, or forward to dirfrag auth
 *
 * @diri base indoe
 * @fg the exact frag we want
 * @mdr request
 * Returns: the pointer, or NULL if it had to be delayed (but mdr is taken care of)
 */
CDir* Server::try_open_auth_dirfrag(CInode *diri, frag_t fg, MDRequest *mdr)
{
  CDir *dir = diri->get_dirfrag(fg);

  // not open and inode not mine?
  if (!dir && !diri->is_auth()) {
    int inauth = diri->authority().first;
    dout(7) << "try_open_auth_dirfrag: not open, not inode auth, fw to mds" << inauth << dendl;
    mdcache->request_forward(mdr, inauth);
    return 0;
  }

  // not open and inode frozen?
  if (!dir && diri->is_frozen_dir()) {
    dout(10) << "try_open_auth_dirfrag: dir inode is frozen, waiting " << *diri << dendl;
    assert(diri->get_parent_dir());
    diri->get_parent_dir()->add_waiter(CDir::WAIT_UNFREEZE, new C_MDS_RetryRequest(mdcache, mdr));
    return 0;
  }

  // invent?
  if (!dir) 
    dir = diri->get_or_open_dirfrag(mds->mdcache, fg);
 
  // am i auth for the dirfrag?
  if (!dir->is_auth()) {
    int auth = dir->authority().first;
    dout(7) << "try_open_auth_dirfrag: not auth for " << *dir
	    << ", fw to mds" << auth << dendl;
    mdcache->request_forward(mdr, auth);
    return 0;
  }

  return dir;
}


// ===============================================================================
// STAT

void Server::handle_client_stat(MDRequest *mdr)
{
  MClientRequest *req = mdr->client_request;
  set<SimpleLock*> rdlocks, wrlocks, xlocks;
  CInode *ref = rdlock_path_pin_ref(mdr, 0, rdlocks, false);
  if (!ref) return;

  /*
   * if client currently holds the EXCL cap on a field, do not rdlock
   * it; client's stat() will result in valid info if _either_ EXCL
   * cap is held or MDS rdlocks and reads the value here.
   *
   * handling this case here is easier than weakening rdlock
   * semantics... that would cause problems elsewhere.
   */
  client_t client = mdr->get_client();
  int issued = 0;
  Capability *cap = ref->get_client_cap(client);
  if (cap && (mdr->snapid == CEPH_NOSNAP ||
	      mdr->snapid <= cap->client_follows))
    issued = cap->issued();

  int mask = req->head.args.getattr.mask;
  if ((mask & CEPH_CAP_LINK_SHARED) && (issued & CEPH_CAP_LINK_EXCL) == 0) rdlocks.insert(&ref->linklock);
  if ((mask & CEPH_CAP_AUTH_SHARED) && (issued & CEPH_CAP_AUTH_EXCL) == 0) rdlocks.insert(&ref->authlock);
  if ((mask & CEPH_CAP_FILE_SHARED) && (issued & CEPH_CAP_FILE_EXCL) == 0) rdlocks.insert(&ref->filelock);
  if ((mask & CEPH_CAP_XATTR_SHARED) && (issued & CEPH_CAP_XATTR_EXCL) == 0) rdlocks.insert(&ref->xattrlock);

  if (!mds->locker->acquire_locks(mdr, rdlocks, wrlocks, xlocks))
    return;

  mds->balancer->hit_inode(g_clock.now(), ref, META_POP_IRD,
			   mdr->client_request->get_source().num());

  // reply
  dout(10) << "reply to stat on " << *req << dendl;
  reply_request(mdr, 0, ref,
		req->get_op() == CEPH_MDS_OP_LOOKUP ? mdr->dn[0].back() : 0);
}

/* This function will clean up the passed mdr*/
void Server::handle_client_lookup_parent(MDRequest *mdr)
{
  MClientRequest *req = mdr->client_request;

  CInode *in = mdcache->get_inode(req->get_filepath().get_ino());
  if (!in) {
    reply_request(mdr, -ESTALE);
    return;
  }
  if (in->is_base()) {
    reply_request(mdr, -EINVAL);
    return;
  }

  CDentry *dn = in->get_projected_parent_dn();

  set<SimpleLock*> rdlocks, wrlocks, xlocks;
  rdlocks.insert(&dn->lock);
  if (!mds->locker->acquire_locks(mdr, rdlocks, wrlocks, xlocks))
    return;

  reply_request(mdr, 0, in, dn);  // reply
}

/* This function DOES clean up the mdr before returning*/
void Server::handle_client_lookup_hash(MDRequest *mdr)
{
  MClientRequest *req = mdr->client_request;

  CInode *in = mdcache->get_inode(req->get_filepath().get_ino());
  if (in && in->state_test(CInode::STATE_PURGING)) {
    reply_request(mdr, -ESTALE);
    return;
  }
  if (!in) {
    // try the directory
    CInode *diri = mdcache->get_inode(req->get_filepath2().get_ino());
    if (!diri || diri->state_test(CInode::STATE_PURGING)) {
      reply_request(mdr, -ESTALE);
      return;
    }
    unsigned hash = atoi(req->get_filepath2()[0].c_str());
    frag_t fg = diri->dirfragtree[hash];
    CDir *dir = diri->get_or_open_dirfrag(mdcache, fg);
    assert(dir);
    if (!dir->is_auth()) {
      if (dir->is_ambiguous_auth()) {
	// wait
	dout(7) << " waiting for single auth in " << *dir << dendl;
	dir->add_waiter(CDir::WAIT_SINGLEAUTH, new C_MDS_RetryRequest(mdcache, mdr));
	return;
      } 
      mdcache->request_forward(mdr, dir->authority().first);
      return;
    }
    if (!dir->is_complete()) {
      dir->fetch(0, new C_MDS_RetryRequest(mdcache, mdr));
      return;
    }
    reply_request(mdr, -ESTALE);
    return;
  }

  dout(10) << "reply to lookup_hash on " << *in << dendl;
  MClientReply *reply = new MClientReply(req, 0);
  reply_request(mdr, reply, in, in->get_parent_dn());
}


/* This function takes responsibility for the passed mdr*/
void Server::handle_client_open(MDRequest *mdr)
{
  MClientRequest *req = mdr->client_request;

  int flags = req->head.args.open.flags;
  int cmode = ceph_flags_to_mode(req->head.args.open.flags);

  bool need_auth = !file_mode_is_readonly(cmode) || (flags & O_TRUNC);

  dout(7) << "open on " << req->get_filepath() << dendl;
  
  set<SimpleLock*> rdlocks, wrlocks, xlocks;
  CInode *cur = rdlock_path_pin_ref(mdr, 0, rdlocks, need_auth);
  if (!cur)
    return;

  if (mdr->snapid != CEPH_NOSNAP && mdr->client_request->may_write()) {
    reply_request(mdr, -EROFS);
    return;
  }

  // can only open a dir with mode FILE_MODE_PIN, at least for now.
  if (cur->inode.is_dir())
    cmode = CEPH_FILE_MODE_PIN;

  dout(10) << "open flags = " << flags
	   << ", filemode = " << cmode
	   << ", need_auth = " << need_auth
	   << dendl;
  
  // regular file?
  /*if (!cur->inode.is_file() && !cur->inode.is_dir()) {
    dout(7) << "not a file or dir " << *cur << dendl;
    reply_request(mdr, -ENXIO);                 // FIXME what error do we want?
    return;
    }*/
  if ((req->head.args.open.flags & O_DIRECTORY) && !cur->inode.is_dir()) {
    dout(7) << "specified O_DIRECTORY on non-directory " << *cur << dendl;
    reply_request(mdr, -EINVAL);
    return;
  }
  
  // snapped data is read only
  if (mdr->snapid != CEPH_NOSNAP &&
      (cmode & CEPH_FILE_MODE_WR)) {
    dout(7) << "snap " << mdr->snapid << " is read-only " << *cur << dendl;
    reply_request(mdr, -EPERM);
    return;
  }

  // O_TRUNC
  if ((flags & O_TRUNC) &&
      !(req->get_retry_attempt() &&
	mdr->session->have_completed_request(req->get_reqid().tid))) {
    assert(cur->is_auth());

    wrlocks.insert(&cur->filelock);
    if (!mds->locker->acquire_locks(mdr, rdlocks, wrlocks, xlocks))
      return;

    inode_t *pi = cur->get_projected_inode();
    if (pi->size > 0) {
      // wait for pending truncate?
      if (pi->is_truncating()) {
	dout(10) << " waiting for pending truncate from " << pi->truncate_from
		 << " to " << pi->truncate_size << " to complete on " << *cur << dendl;
	cur->add_waiter(CInode::WAIT_TRUNC, new C_MDS_RetryRequest(mdcache, mdr));
	return;
      }

      do_open_truncate(mdr, cmode);
      return;
    }
  }

  // sync filelock if snapped.
  //  this makes us wait for writers to flushsnaps, ensuring we get accurate metadata,
  //  and that data itself is flushed so that we can read the snapped data off disk.
  if (mdr->snapid != CEPH_NOSNAP && !cur->is_dir()) {
    rdlocks.insert(&cur->filelock);
    if (!mds->locker->acquire_locks(mdr, rdlocks, wrlocks, xlocks))
      return;
  }

  if (!mds->locker->acquire_locks(mdr, rdlocks, wrlocks, xlocks))
    return;

  if (cur->is_file() || cur->is_dir()) {
    if (mdr->snapid == CEPH_NOSNAP) {
      // register new cap
      Capability *cap = mds->locker->issue_new_caps(cur, cmode, mdr->session, 0, req->is_replay());
      if (cap)
	dout(12) << "open issued caps " << ccap_string(cap->pending())
		 << " for " << req->get_source()
		 << " on " << *cur << dendl;
    } else {
      int caps = ceph_caps_for_mode(cmode);
      dout(12) << "open issued IMMUTABLE SNAP caps " << ccap_string(caps)
	       << " for " << req->get_source()
	       << " snapid " << mdr->snapid
	       << " on " << *cur << dendl;
      mdr->snap_caps = caps;
    }
  }

  // increase max_size?
  if (cmode & CEPH_FILE_MODE_WR)
    mds->locker->check_inode_max_size(cur);

  // make sure this inode gets into the journal
  if (!cur->item_open_file.is_on_list() && cur->last == CEPH_NOSNAP) {
    LogSegment *ls = mds->mdlog->get_current_segment();
    EOpen *le = new EOpen(mds->mdlog);
    mdlog->start_entry(le);
    le->add_clean_inode(cur);
    ls->open_files.push_back(&cur->item_open_file);
    mds->mdlog->submit_entry(le);
  }
  
  // hit pop
  mdr->now = g_clock.now();
  if (cmode == CEPH_FILE_MODE_RDWR ||
      cmode == CEPH_FILE_MODE_WR) 
    mds->balancer->hit_inode(mdr->now, cur, META_POP_IWR);
  else
    mds->balancer->hit_inode(mdr->now, cur, META_POP_IRD, 
			     mdr->client_request->get_source().num());

  CDentry *dn = 0;
  if (req->get_dentry_wanted()) {
    assert(mdr->dn[0].size());
    dn = mdr->dn[0].back();
  }
  reply_request(mdr, 0, cur, dn);
}



class C_MDS_openc_finish : public Context {
  MDS *mds;
  MDRequest *mdr;
  CDentry *dn;
  CInode *newi;
  snapid_t follows;
public:
  C_MDS_openc_finish(MDS *m, MDRequest *r, CDentry *d, CInode *ni, snapid_t f) :
    mds(m), mdr(r), dn(d), newi(ni), follows(f) {}
  void finish(int r) {
    assert(r == 0);

    dn->pop_projected_linkage();

    // dirty inode, dn, dir
    newi->inode.version--;   // a bit hacky, see C_MDS_mknod_finish
    newi->mark_dirty(newi->inode.version+1, mdr->ls);

    mdr->apply();

    mds->mdcache->send_dentry_link(dn);

    mds->server->reply_request(mdr, 0);
  }
};

/* This function takes responsibility for the passed mdr*/
void Server::handle_client_openc(MDRequest *mdr)
{
  MClientRequest *req = mdr->client_request;
  client_t client = mdr->get_client();

  dout(7) << "open w/ O_CREAT on " << req->get_filepath() << dendl;

  // validate layout
  ceph_file_layout layout = mds->mdcache->default_file_layout;
  if (req->head.args.open.stripe_unit)
    layout.fl_stripe_unit = req->head.args.open.stripe_unit;
  if (req->head.args.open.stripe_count)
    layout.fl_stripe_count = req->head.args.open.stripe_count;
  if (req->head.args.open.object_size)
    layout.fl_object_size = req->head.args.open.object_size;
  layout.fl_pg_preferred = req->head.args.open.preferred;
    
  if (!ceph_file_layout_is_valid(&layout)) {
    dout(10) << " invalid initial file layout" << dendl;
    reply_request(mdr, -EINVAL);
    return;
  }
  
  bool excl = (req->head.args.open.flags & O_EXCL);
  set<SimpleLock*> rdlocks, wrlocks, xlocks;
  CDentry *dn = rdlock_path_xlock_dentry(mdr, 0, rdlocks, wrlocks, xlocks, !excl, false, false);
  if (!dn) return;
  if (mdr->snapid != CEPH_NOSNAP) {
    reply_request(mdr, -EROFS);
    return;
  }
  CInode *diri = dn->get_dir()->get_inode();
  rdlocks.insert(&diri->authlock);
  if (!mds->locker->acquire_locks(mdr, rdlocks, wrlocks, xlocks))
    return;

  CDentry::linkage_t *dnl = dn->get_projected_linkage();

  if (!dnl->is_null()) {
    // it existed.  
    if (req->head.args.open.flags & O_EXCL) {
      dout(10) << "O_EXCL, target exists, failing with -EEXIST" << dendl;
      reply_request(mdr, -EEXIST, dnl->get_inode(), dn);
      return;
    } 
    
    handle_client_open(mdr);
    return;
  }

  

  // created null dn.

    
  // create inode.
  mdr->now = g_clock.real_now();

  SnapRealm *realm = diri->find_snaprealm();   // use directory's realm; inode isn't attached yet.
  snapid_t follows = realm->get_newest_seq();

  int cmode = ceph_flags_to_mode(req->head.args.open.flags);

  CInode *in = prepare_new_inode(mdr, dn->get_dir(), inodeno_t(req->head.ino),
				 req->head.args.open.mode | S_IFREG, &layout);
  assert(in);
  
  // it's a file.
  dn->push_projected_linkage(in);

  in->inode.version = dn->pre_dirty();
  if (cmode & CEPH_FILE_MODE_WR) {
    in->inode.client_ranges[client].range.first = 0;
    in->inode.client_ranges[client].range.last = in->inode.get_layout_size_increment();
    in->inode.client_ranges[client].follows = follows;
  }
  in->inode.rstat.rfiles = 1;

  if (follows >= dn->first)
    dn->first = follows+1;
  in->first = dn->first;
  
  // prepare finisher
  mdr->ls = mdlog->get_current_segment();
  EUpdate *le = new EUpdate(mdlog, "openc");
  mdlog->start_entry(le);
  le->metablob.add_client_req(req->get_reqid(), req->get_oldest_client_tid());
  journal_allocated_inos(mdr, &le->metablob);
  mdcache->predirty_journal_parents(mdr, &le->metablob, in, dn->get_dir(), PREDIRTY_PRIMARY|PREDIRTY_DIR, 1);
  le->metablob.add_primary_dentry(dn, true, in);

  // do the open
  mds->locker->issue_new_caps(in, cmode, mdr->session, realm, req->is_replay());
  in->authlock.set_state(LOCK_EXCL);
  in->xattrlock.set_state(LOCK_EXCL);

  // make sure this inode gets into the journal
  le->metablob.add_opened_ino(in->ino());
  LogSegment *ls = mds->mdlog->get_current_segment();
  ls->open_files.push_back(&in->item_open_file);

  C_MDS_openc_finish *fin = new C_MDS_openc_finish(mds, mdr, dn, in, follows);
  journal_and_reply(mdr, in, dn, le, fin);
}



void Server::handle_client_readdir(MDRequest *mdr)
{
  MClientRequest *req = mdr->client_request;
  client_t client = req->get_source().num();
  set<SimpleLock*> rdlocks, wrlocks, xlocks;
  CInode *diri = rdlock_path_pin_ref(mdr, 0, rdlocks, false, true);
  if (!diri) return;

  // it's a directory, right?
  if (!diri->is_dir()) {
    // not a dir
    dout(10) << "reply to " << *req << " readdir -ENOTDIR" << dendl;
    reply_request(mdr, -ENOTDIR);
    return;
  }

  rdlocks.insert(&diri->filelock);
  rdlocks.insert(&diri->dirfragtreelock);

  if (!mds->locker->acquire_locks(mdr, rdlocks, wrlocks, xlocks))
    return;

  // which frag?
  frag_t fg = (__u32)req->head.args.readdir.frag;

  // does the frag exist?
  if (diri->dirfragtree[fg.value()] != fg) {
    dout(10) << "frag " << fg << " doesn't appear in fragtree " << diri->dirfragtree << dendl;
    reply_request(mdr, -EAGAIN);
    return;
  }
  
  CDir *dir = try_open_auth_dirfrag(diri, fg, mdr);
  if (!dir) return;

  // ok!
  dout(10) << "handle_client_readdir on " << *dir << dendl;
  assert(dir->is_auth());

  if (!dir->is_complete()) {
    // fetch
    dout(10) << " incomplete dir contents for readdir on " << *dir << ", fetching" << dendl;
    dir->fetch(new C_MDS_RetryRequest(mdcache, mdr));
    return;
  }

#ifdef MDS_VERIFY_FRAGSTAT
  dir->verify_fragstat();
#endif

  mdr->now = g_clock.real_now();

  snapid_t snapid = mdr->snapid;

  string offset_str = req->get_path2();
  const char *offset = offset_str.length() ? offset_str.c_str() : 0;

  dout(10) << "snapid " << snapid << " offset '" << offset_str << "'" << dendl;


  // purge stale snap data?
  const set<snapid_t> *snaps = 0;
  SnapRealm *realm = diri->find_snaprealm();
  if (realm->get_last_destroyed() > dir->fnode.snap_purged_thru) {
    snaps = &realm->get_snaps();
    dout(10) << " last_destroyed " << realm->get_last_destroyed() << " > " << dir->fnode.snap_purged_thru
	     << ", doing snap purge with " << *snaps << dendl;
    dir->fnode.snap_purged_thru = realm->get_last_destroyed();
    assert(snapid == CEPH_NOSNAP || snaps->count(snapid));  // just checkin'! 
  }

  // build dir contents
  bufferlist dnbl;

  CDir::map_t::iterator it = dir->begin(); 

  unsigned max = req->head.args.readdir.max_entries;
  if (!max)
    max = dir->get_num_any();  // whatever, something big.
  unsigned max_bytes = req->head.args.readdir.max_bytes;
  if (!max_bytes)
    max_bytes = 512 << 10;  // 512 KB?

  // start final blob
  bufferlist dirbl;
  dir->encode_dirstat(dirbl, mds->get_nodeid());

  // count bytes available.
  //  this isn't perfect, but we should capture the main variable/unbounded size items!
  int front_bytes = dirbl.length() + sizeof(__u32) + sizeof(__u8)*2;
  int bytes_left = max_bytes - front_bytes;
  bytes_left -= realm->get_snap_trace().length();

  __u32 numfiles = 0;
  while (it != dir->end() && numfiles < max) {
    CDentry *dn = it->second;
    it++;

    if (dn->state_test(CDentry::STATE_PURGING))
      continue;

    bool dnp = dn->use_projected(client, mdr);
    CDentry::linkage_t *dnl = dnp ? dn->get_projected_linkage() : dn->get_linkage();

    if (dnl->is_null())
      continue;
    if (snaps && dn->last != CEPH_NOSNAP)
      if (dir->try_trim_snap_dentry(dn, *snaps))
	continue;
    if (dn->last < snapid || dn->first > snapid) {
      dout(20) << "skipping non-overlapping snap " << *dn << dendl;
      continue;
    }

    if (offset && strcmp(dn->get_name().c_str(), offset) <= 0)
      continue;

    CInode *in = dnl->get_inode();

    if (in && in->ino() == CEPH_INO_CEPH)
      continue;

    // remote link?
    // better for the MDS to do the work, if we think the client will stat any of these files.
    if (dnl->is_remote() && !in) {
      in = mdcache->get_inode(dnl->get_remote_ino());
      if (in) {
	dn->link_remote(dnl, in);
      } else if (dn->state_test(CDentry::STATE_BADREMOTEINO)) {
	dout(10) << "skipping bad remote ino on " << *dn << dendl;
	continue;
      } else {
	mdcache->open_remote_dentry(dn, dnp, new C_MDS_RetryRequest(mdcache, mdr));

	// touch everything i _do_ have
	for (it = dir->begin(); 
	     it != dir->end(); 
	     it++) 
	  if (!it->second->get_linkage()->is_null())
	    mdcache->lru.lru_touch(it->second);
	return;
      }
    }
    assert(in);

    if ((int)(dnbl.length() + dn->name.length() + sizeof(__u32) + sizeof(LeaseStat)) > bytes_left) {
      dout(10) << " ran out of room, stopping at " << dnbl.length() << " < " << bytes_left << dendl;
      break;
    }
    
    unsigned start_len = dnbl.length();

    // dentry
    dout(12) << "including    dn " << *dn << dendl;
    ::encode(dn->name, dnbl);
    mds->locker->issue_client_lease(dn, client, dnbl, mdr->now, mdr->session);

    // inode
    dout(12) << "including inode " << *in << dendl;
    int r = in->encode_inodestat(dnbl, mdr->session, realm, snapid, bytes_left - (int)dnbl.length());
    if (r < 0) {
      // chop off dn->name, lease
      dout(10) << " ran out of room, stopping at " << start_len << " < " << bytes_left << dendl;
      bufferlist keep;
      keep.substr_of(dnbl, 0, start_len);
      dnbl.swap(keep);
      break;
    }
    assert(r >= 0);
    numfiles++;

    // touch dn
    mdcache->lru.lru_touch(dn);
  }
  
  __u8 end = (it == dir->end());
  __u8 complete = (end && !offset);  // FIXME: what purpose does this serve
  
  // finish final blob
  ::encode(numfiles, dirbl);
  ::encode(end, dirbl);
  ::encode(complete, dirbl);
  dirbl.claim_append(dnbl);
  
  if (snaps)
    dir->log_mark_dirty();

  // yay, reply
  dout(10) << "reply to " << *req << " readdir num=" << numfiles
	   << " bytes=" << dirbl.length()
	   << " end=" << (int)end
	   << " complete=" << (int)complete
	   << dendl;
  MClientReply *reply = new MClientReply(req, 0);
  reply->set_extra_bl(dirbl);
  dout(10) << "reply to " << *req << " readdir num=" << numfiles << " end=" << (int)end
	   << " complete=" << (int)complete << dendl;

  // bump popularity.  NOTE: this doesn't quite capture it.
  mds->balancer->hit_dir(g_clock.now(), dir, META_POP_IRD, -1, numfiles);
  
  // reply
  reply_request(mdr, reply, diri);
}



// ===============================================================================
// INODE UPDATES


/* 
 * finisher for basic inode updates
 */
class C_MDS_inode_update_finish : public Context {
  MDS *mds;
  MDRequest *mdr;
  CInode *in;
  bool truncating_smaller, changed_ranges;
public:
  C_MDS_inode_update_finish(MDS *m, MDRequest *r, CInode *i,
			    bool sm=false, bool cr=false) :
    mds(m), mdr(r), in(i), truncating_smaller(sm), changed_ranges(cr) { }
  void finish(int r) {
    assert(r == 0);

    // apply
    in->pop_and_dirty_projected_inode(mdr->ls);
    mdr->apply();

    // notify any clients
    if (truncating_smaller && in->inode.is_truncating()) {
      mds->locker->issue_truncate(in);
      mds->mdcache->truncate_inode(in, mdr->ls);
    }

    mds->balancer->hit_inode(mdr->now, in, META_POP_IWR);   

    mds->server->reply_request(mdr, 0);

    if (changed_ranges)
      mds->locker->share_inode_max_size(in);
  }
};

void Server::handle_client_file_setlock(MDRequest *mdr)
{
  MClientRequest *req = mdr->client_request;
  set<SimpleLock*> rdlocks, wrlocks, xlocks;

  // get the inode to operate on, and set up any locks needed for that
  CInode *cur = rdlock_path_pin_ref(mdr, 0, rdlocks, true);
  if (!cur)
    return;

  xlocks.insert(&cur->flocklock);
  /* acquire_locks will return true if it gets the locks. If it fails,
     it will redeliver this request at a later date, so drop the request.
   */
  if (!mds->locker->acquire_locks(mdr, rdlocks, wrlocks, xlocks)) {
    dout(0) << "handle_client_file_setlock could not get locks!" << dendl;
    return;
  }

  // copy the lock change into a ceph_filelock so we can store/apply it
  ceph_filelock set_lock;
  set_lock.start = req->head.args.filelock_change.start;
  set_lock.length = req->head.args.filelock_change.length;
  set_lock.client = req->get_orig_source().num();
  set_lock.pid = req->head.args.filelock_change.pid;
  set_lock.pid_namespace = req->head.args.filelock_change.pid_namespace;
  set_lock.type = req->head.args.filelock_change.type;
  bool will_wait = req->head.args.filelock_change.wait;

  dout(0) << "handle_client_file_setlock: " << set_lock << dendl;

  ceph_lock_state_t *lock_state = NULL;

  // get the appropriate lock state
  switch (req->head.args.filelock_change.rule) {
  case CEPH_LOCK_FLOCK:
    lock_state = &cur->flock_locks;
    break;

  case CEPH_LOCK_FCNTL:
    lock_state = &cur->fcntl_locks;
    break;

  default:
    dout(0) << "got unknown lock type " << set_lock.type
	    << ", dropping request!" << dendl;
    return;
  }

  dout(0) << "state prior to lock change: " << *lock_state << dendl;;
  if (CEPH_LOCK_UNLOCK == set_lock.type) {
    dout(0) << "got unlock" << dendl;
    list<ceph_filelock> activated_locks;
    lock_state->remove_lock(set_lock, activated_locks);
    reply_request(mdr, 0);
    /* For now we're ignoring the activated locks because their responses
     * will be sent when the lock comes up again in rotation by the MDS.
     * It's a cheap hack, but it's easy to code. */
    list<Context*> waiters;
    cur->take_waiting(CInode::WAIT_FLOCK, waiters);
    mds->queue_waiters(waiters);
  } else {
    dout(0) << "got lock" << dendl;
    if (lock_state->add_lock(set_lock, will_wait)) {
      // lock set successfully
      dout(0) << "it succeeded" << dendl;
      reply_request(mdr, 0);
    } else {
      dout(0) << "it failed on this attempt" << dendl;
      // couldn't set lock right now
      if (!will_wait)
	reply_request(mdr, -1);
      else {
	dout(0) << "but it's a wait" << dendl;
	mds->locker->drop_locks(mdr);
	mdr->drop_local_auth_pins();
	cur->add_waiter(CInode::WAIT_FLOCK, new C_MDS_RetryRequest(mdcache, mdr));
      }
    }
  }
  dout(0) << "state after lock change: " << *lock_state << dendl;
}

void Server::handle_client_file_readlock(MDRequest *mdr)
{
  MClientRequest *req = mdr->client_request;
  set<SimpleLock*> rdlocks, wrlocks, xlocks;

  // get the inode to operate on, and set up any locks needed for that
  CInode *cur = rdlock_path_pin_ref(mdr, 0, rdlocks, true);
  if (!cur)
    return;

  /* acquire_locks will return true if it gets the locks. If it fails,
     it will redeliver this request at a later date, so drop the request.
  */
  rdlocks.insert(&cur->flocklock);
  if (!mds->locker->acquire_locks(mdr, rdlocks, wrlocks, xlocks)) {
    dout(0) << "handle_client_file_readlock could not get locks!" << dendl;
    return;
  }
  
  // copy the lock change into a ceph_filelock so we can store/apply it
  ceph_filelock checking_lock;
  checking_lock.start = req->head.args.filelock_change.start;
  checking_lock.length = req->head.args.filelock_change.length;
  checking_lock.client = req->get_orig_source().num();
  checking_lock.pid = req->head.args.filelock_change.pid;
  checking_lock.type = req->head.args.filelock_change.type;

  // get the appropriate lock state
  ceph_lock_state_t *lock_state = NULL;
  switch (req->head.args.filelock_change.rule) {
  case CEPH_LOCK_FLOCK:
    lock_state = &cur->flock_locks;
    break;

  case CEPH_LOCK_FCNTL:
    lock_state = &cur->fcntl_locks;
    break;

  default:
    dout(0) << "got unknown lock type " << checking_lock.type
	    << ", dropping request!" << dendl;
    return;
  }
  lock_state->look_for_lock(checking_lock);

  bufferlist lock_bl;
  ::encode(lock_state, lock_bl);

  MClientReply *reply = new MClientReply(req);
  reply->set_extra_bl(lock_bl);
  reply_request(mdr, reply);
}

void Server::handle_client_setattr(MDRequest *mdr)
{
  MClientRequest *req = mdr->client_request;
  set<SimpleLock*> rdlocks, wrlocks, xlocks;
  CInode *cur = rdlock_path_pin_ref(mdr, 0, rdlocks, true);
  if (!cur) return;

  if (mdr->snapid != CEPH_NOSNAP) {
    reply_request(mdr, -EROFS);
    return;
  }
  if (cur->ino() < MDS_INO_SYSTEM_BASE && !cur->is_base()) {
    reply_request(mdr, -EPERM);
    return;
  }

  __u32 mask = req->head.args.setattr.mask;

  // xlock inode
  if (mask & (CEPH_SETATTR_MODE|CEPH_SETATTR_UID|CEPH_SETATTR_GID))
    xlocks.insert(&cur->authlock);
  if (mask & (CEPH_SETATTR_MTIME|CEPH_SETATTR_ATIME|CEPH_SETATTR_SIZE))
    xlocks.insert(&cur->filelock);
  if (mask & CEPH_SETATTR_CTIME)
    wrlocks.insert(&cur->versionlock);

  if (!mds->locker->acquire_locks(mdr, rdlocks, wrlocks, xlocks))
    return;

  // trunc from bigger -> smaller?
  inode_t *pi = cur->get_projected_inode();

  uint64_t old_size = MAX(pi->size, req->head.args.setattr.old_size);
  bool truncating_smaller = false;
  if (mask & CEPH_SETATTR_SIZE) {
    truncating_smaller = req->head.args.setattr.size < old_size;
    if (truncating_smaller && pi->is_truncating()) {
      dout(10) << " waiting for pending truncate from " << pi->truncate_from
	       << " to " << pi->truncate_size << " to complete on " << *cur << dendl;
      cur->add_waiter(CInode::WAIT_TRUNC, new C_MDS_RetryRequest(mdcache, mdr));
      mds->mdlog->flush();
      return;
    }
  }

  bool changed_ranges = false;

  // project update
  mdr->ls = mdlog->get_current_segment();
  EUpdate *le = new EUpdate(mdlog, "setattr");
  mdlog->start_entry(le);

  pi = cur->project_inode();

  utime_t now = g_clock.real_now();

  if (mask & CEPH_SETATTR_MODE)
    pi->mode = (pi->mode & ~07777) | (req->head.args.setattr.mode & 07777);
  if (mask & CEPH_SETATTR_UID)
    pi->uid = req->head.args.setattr.uid;
  if (mask & CEPH_SETATTR_GID)
    pi->gid = req->head.args.setattr.gid;

  if (mask & CEPH_SETATTR_MTIME)
    pi->mtime = req->head.args.setattr.mtime;
  if (mask & CEPH_SETATTR_ATIME)
    pi->atime = req->head.args.setattr.atime;
  if (mask & (CEPH_SETATTR_ATIME | CEPH_SETATTR_MTIME))
    pi->time_warp_seq++;   // maybe not a timewarp, but still a serialization point.
  if (mask & CEPH_SETATTR_SIZE) {
    if (truncating_smaller) {
      pi->truncate_from = old_size;
      pi->size = req->head.args.setattr.size;
      pi->truncate_size = pi->size;
      pi->truncate_seq++;
      pi->truncate_pending++;
      le->metablob.add_truncate_start(cur->ino());
    } else {
      pi->size = req->head.args.setattr.size;
    }
    pi->rstat.rbytes = pi->size;
    pi->mtime = now;

    // adjust client's max_size?
    map<client_t,client_writeable_range_t> new_ranges;
    mds->locker->calc_new_client_ranges(cur, pi->size, new_ranges);
    if (pi->client_ranges != new_ranges) {
      dout(10) << " client_ranges " << pi->client_ranges << " -> " << new_ranges << dendl;
      pi->client_ranges = new_ranges;
      changed_ranges = true;
    }
  }

  pi->version = cur->pre_dirty();
  pi->ctime = now;

  // log + wait
  le->metablob.add_client_req(req->get_reqid(), req->get_oldest_client_tid());
  mdcache->predirty_journal_parents(mdr, &le->metablob, cur, 0, PREDIRTY_PRIMARY, false);
  mdcache->journal_dirty_inode(mdr, &le->metablob, cur);
  
  journal_and_reply(mdr, cur, 0, le, new C_MDS_inode_update_finish(mds, mdr, cur,
								   truncating_smaller, changed_ranges));

  // flush immediately if there are readers/writers waiting
  if (cur->get_caps_wanted() & (CEPH_CAP_FILE_RD|CEPH_CAP_FILE_WR))
    mds->mdlog->flush();
}

/* Takes responsibility for mdr */
void Server::do_open_truncate(MDRequest *mdr, int cmode)
{
  CInode *in = mdr->in[0];
  client_t client = mdr->get_client();
  assert(in);

  dout(10) << "do_open_truncate " << *in << dendl;

  // prepare
  inode_t *pi = in->project_inode();
  pi->mtime = pi->ctime = g_clock.real_now();
  pi->version = in->pre_dirty();

  pi->truncate_from = pi->size;
  pi->size = 0;
  pi->rstat.rbytes = 0;
  pi->truncate_size = 0;
  pi->truncate_seq++;

  if (cmode & CEPH_FILE_MODE_WR) {
    pi->client_ranges[client].range.first = 0;
    pi->client_ranges[client].range.last = pi->get_layout_size_increment();
    pi->client_ranges[client].follows = in->find_snaprealm()->get_newest_seq();
  }

  mdr->ls = mdlog->get_current_segment();
  EUpdate *le = new EUpdate(mdlog, "open_truncate");
  mdlog->start_entry(le);
  le->metablob.add_truncate_start(in->ino());
  le->metablob.add_client_req(mdr->reqid, mdr->client_request->get_oldest_client_tid());

  mdcache->predirty_journal_parents(mdr, &le->metablob, in, 0, PREDIRTY_PRIMARY, false);
  mdcache->journal_dirty_inode(mdr, &le->metablob, in);
  
  // do the open
  SnapRealm *realm = in->find_snaprealm();
  mds->locker->issue_new_caps(in, cmode, mdr->session, realm, mdr->client_request->is_replay());

  // make sure ino gets into the journal
  le->metablob.add_opened_ino(in->ino());
  LogSegment *ls = mds->mdlog->get_current_segment();
  ls->open_files.push_back(&in->item_open_file);
  
  journal_and_reply(mdr, in, 0, le, new C_MDS_inode_update_finish(mds, mdr, in, true));
}


/* This function cleans up the passed mdr */
void Server::handle_client_setlayout(MDRequest *mdr)
{
  MClientRequest *req = mdr->client_request;
  set<SimpleLock*> rdlocks, wrlocks, xlocks;
  CInode *cur = rdlock_path_pin_ref(mdr, 0, rdlocks, true);
  if (!cur) return;

  if (mdr->snapid != CEPH_NOSNAP) {
    reply_request(mdr, -EROFS);
    return;
  }
  if(cur->is_base()) {
    reply_request(mdr, -EINVAL);   // for now
    return;
  }
  if (cur->is_dir()) {
    reply_request(mdr, -EISDIR);
    return;
  }
  
  if (cur->get_projected_inode()->size ||
      cur->get_projected_inode()->truncate_seq) {
    reply_request(mdr, -ENOTEMPTY);
    return;
  }

  // validate layout
  // FIXME: only set striping parameters, for now.
  ceph_file_layout layout;

  if (req->head.args.setlayout.layout.fl_object_size > 0)
    layout.fl_object_size = req->head.args.setlayout.layout.fl_object_size;
  if (req->head.args.setlayout.layout.fl_stripe_unit > 0)
    layout.fl_stripe_unit = req->head.args.setlayout.layout.fl_stripe_unit;
  if (req->head.args.setlayout.layout.fl_stripe_count > 0)
    layout.fl_stripe_count=req->head.args.setlayout.layout.fl_stripe_count;
  if (!ceph_file_layout_is_valid(&layout)) {
    dout(10) << "bad layout" << dendl;
    reply_request(mdr, -EINVAL);
    return;
  }

  xlocks.insert(&cur->filelock);
  if (!mds->locker->acquire_locks(mdr, rdlocks, wrlocks, xlocks))
    return;

  // project update
  inode_t *pi = cur->project_inode();
  pi->layout = layout;
  pi->version = cur->pre_dirty();
  pi->ctime = g_clock.real_now();
  
  // log + wait
  mdr->ls = mdlog->get_current_segment();
  EUpdate *le = new EUpdate(mdlog, "setlayout");
  mdlog->start_entry(le);
  le->metablob.add_client_req(req->get_reqid(), req->get_oldest_client_tid());
  mdcache->predirty_journal_parents(mdr, &le->metablob, cur, 0, PREDIRTY_PRIMARY, false);
  mdcache->journal_dirty_inode(mdr, &le->metablob, cur);
  
  journal_and_reply(mdr, cur, 0, le, new C_MDS_inode_update_finish(mds, mdr, cur));
}




// XATTRS

class C_MDS_inode_xattr_update_finish : public Context {
  MDS *mds;
  MDRequest *mdr;
  CInode *in;
public:

  C_MDS_inode_xattr_update_finish(MDS *m, MDRequest *r, CInode *i) :
    mds(m), mdr(r), in(i) { }
  void finish(int r) {
    assert(r == 0);

    // apply
    in->pop_and_dirty_projected_inode(mdr->ls);
    
    mdr->apply();

    mds->balancer->hit_inode(mdr->now, in, META_POP_IWR);   

    mds->server->reply_request(mdr, 0);
  }
};

void Server::handle_client_setxattr(MDRequest *mdr)
{
  MClientRequest *req = mdr->client_request;
  set<SimpleLock*> rdlocks, wrlocks, xlocks;
  CInode *cur = rdlock_path_pin_ref(mdr, 0, rdlocks, true);
  if (!cur) return;

  if (mdr->snapid != CEPH_NOSNAP) {
    reply_request(mdr, -EROFS);
    return;
  }
    if (cur->is_base()) {
    reply_request(mdr, -EINVAL);   // for now
    return;
  }

  xlocks.insert(&cur->xattrlock);
  if (!mds->locker->acquire_locks(mdr, rdlocks, wrlocks, xlocks))
    return;

  string name(req->get_path2());
  int flags = req->head.args.setxattr.flags;

  if ((flags & XATTR_CREATE) && cur->xattrs.count(name)) {
    dout(10) << "setxattr '" << name << "' XATTR_CREATE and EEXIST on " << *cur << dendl;
    reply_request(mdr, -EEXIST);
    return;
  }
  if ((flags & XATTR_REPLACE) && !cur->xattrs.count(name)) {
    dout(10) << "setxattr '" << name << "' XATTR_REPLACE and ENODATA on " << *cur << dendl;
    reply_request(mdr, -ENODATA);
    return;
  }

  int len = req->get_data().length();
  dout(10) << "setxattr '" << name << "' len " << len << " on " << *cur << dendl;

  // project update
  map<string,bufferptr> *px = new map<string,bufferptr>;
  inode_t *pi = cur->project_inode(px);
  pi->version = cur->pre_dirty();
  pi->ctime = g_clock.real_now();
  pi->xattr_version++;
  px->erase(name);
  (*px)[name] = buffer::create(len);
  if (len)
    req->get_data().copy(0, len, (*px)[name].c_str());

  // log + wait
  mdr->ls = mdlog->get_current_segment();
  EUpdate *le = new EUpdate(mdlog, "setxattr");
  mdlog->start_entry(le);
  le->metablob.add_client_req(req->get_reqid(), req->get_oldest_client_tid());
  mdcache->predirty_journal_parents(mdr, &le->metablob, cur, 0, PREDIRTY_PRIMARY, false);
  mdcache->journal_cow_inode(mdr, &le->metablob, cur);
  le->metablob.add_primary_dentry(cur->get_projected_parent_dn(), true, cur, 0, 0, px);

  journal_and_reply(mdr, cur, 0, le, new C_MDS_inode_update_finish(mds, mdr, cur));
}

void Server::handle_client_removexattr(MDRequest *mdr)
{
  MClientRequest *req = mdr->client_request;
  set<SimpleLock*> rdlocks, wrlocks, xlocks;
  CInode *cur = rdlock_path_pin_ref(mdr, 0, rdlocks, true);
  if (!cur) return;

  if (mdr->snapid != CEPH_NOSNAP) {
    reply_request(mdr, -EROFS);
    return;
  }
    if (cur->is_base()) {
    reply_request(mdr, -EINVAL);   // for now
    return;
  }

  xlocks.insert(&cur->xattrlock);
  if (!mds->locker->acquire_locks(mdr, rdlocks, wrlocks, xlocks))
    return;

  string name(req->get_path2());
  if (cur->xattrs.count(name) == 0) {
    dout(10) << "removexattr '" << name << "' and ENODATA on " << *cur << dendl;
    reply_request(mdr, -ENODATA);
    return;
  }

  dout(10) << "removexattr '" << name << "' on " << *cur << dendl;

  // project update
  map<string,bufferptr> *px = new map<string,bufferptr>;
  inode_t *pi = cur->project_inode(px);
  pi->version = cur->pre_dirty();
  pi->ctime = g_clock.real_now();
  pi->xattr_version++;
  px->erase(name);

  // log + wait
  mdr->ls = mdlog->get_current_segment();
  EUpdate *le = new EUpdate(mdlog, "removexattr");
  mdlog->start_entry(le);
  le->metablob.add_client_req(req->get_reqid(), req->get_oldest_client_tid());
  mdcache->predirty_journal_parents(mdr, &le->metablob, cur, 0, PREDIRTY_PRIMARY, false);
  mdcache->journal_cow_inode(mdr, &le->metablob, cur);
  le->metablob.add_primary_dentry(cur->get_projected_parent_dn(), true, cur, 0, 0, px);

  journal_and_reply(mdr, cur, 0, le, new C_MDS_inode_update_finish(mds, mdr, cur));
}


// =================================================================
// DIRECTORY and NAMESPACE OPS


// ------------------------------------------------

// MKNOD

class C_MDS_mknod_finish : public Context {
  MDS *mds;
  MDRequest *mdr;
  CDentry *dn;
  CInode *newi;
  snapid_t follows;
public:
  C_MDS_mknod_finish(MDS *m, MDRequest *r, CDentry *d, CInode *ni, snapid_t f) :
    mds(m), mdr(r), dn(d), newi(ni), follows(f) {}
  void finish(int r) {
    assert(r == 0);

    // link the inode
    dn->pop_projected_linkage();
    
    // be a bit hacky with the inode version, here.. we decrement it
    // just to keep mark_dirty() happen. (we didn't bother projecting
    // a new version of hte inode since it's just been created)
    newi->inode.version--; 
    newi->mark_dirty(newi->inode.version + 1, mdr->ls);

    // mkdir?
    if (newi->inode.is_dir()) { 
      CDir *dir = newi->get_dirfrag(frag_t());
      assert(dir);
      dir->mark_dirty(1, mdr->ls);
      dir->mark_new(mdr->ls);
    }

    mdr->apply();

    mds->mdcache->send_dentry_link(dn);


    // hit pop
    mds->balancer->hit_inode(mdr->now, newi, META_POP_IWR);
    //mds->balancer->hit_dir(mdr->now, dn->get_dir(), META_POP_DWR);

    // reply
    MClientReply *reply = new MClientReply(mdr->client_request, 0);
    reply->set_result(0);
    mds->server->reply_request(mdr, reply);
  }
};


void Server::handle_client_mknod(MDRequest *mdr)
{
  MClientRequest *req = mdr->client_request;
  set<SimpleLock*> rdlocks, wrlocks, xlocks;
  CDentry *dn = rdlock_path_xlock_dentry(mdr, 0, rdlocks, wrlocks, xlocks, false, false, false);
  if (!dn) return;
  if (mdr->snapid != CEPH_NOSNAP) {
    reply_request(mdr, -EROFS);
    return;
  }
  CInode *diri = dn->get_dir()->get_inode();
  rdlocks.insert(&diri->authlock);
  if (!mds->locker->acquire_locks(mdr, rdlocks, wrlocks, xlocks))
    return;

  snapid_t follows = dn->get_dir()->inode->find_snaprealm()->get_newest_seq();
  mdr->now = g_clock.real_now();

  CInode *newi = prepare_new_inode(mdr, dn->get_dir(), inodeno_t(req->head.ino),
				   req->head.args.mknod.mode);
  assert(newi);

  dn->push_projected_linkage(newi);

  newi->inode.rdev = req->head.args.mknod.rdev;
  if ((newi->inode.mode & S_IFMT) == 0)
    newi->inode.mode |= S_IFREG;
  newi->inode.version = dn->pre_dirty();
  newi->inode.rstat.rfiles = 1;

  if (follows >= dn->first)
    dn->first = follows + 1;
  newi->first = dn->first;
    
  dout(10) << "mknod mode " << newi->inode.mode << " rdev " << newi->inode.rdev << dendl;

  // prepare finisher
  mdr->ls = mdlog->get_current_segment();
  EUpdate *le = new EUpdate(mdlog, "mknod");
  mdlog->start_entry(le);
  le->metablob.add_client_req(req->get_reqid(), req->get_oldest_client_tid());
  journal_allocated_inos(mdr, &le->metablob);
  
  mdcache->predirty_journal_parents(mdr, &le->metablob, newi, dn->get_dir(),
				    PREDIRTY_PRIMARY|PREDIRTY_DIR, 1);
  le->metablob.add_primary_dentry(dn, true, newi);

  journal_and_reply(mdr, newi, dn, le, new C_MDS_mknod_finish(mds, mdr, dn, newi, follows));
}



// MKDIR
/* This function takes responsibility for the passed mdr*/
void Server::handle_client_mkdir(MDRequest *mdr)
{
  MClientRequest *req = mdr->client_request;
  set<SimpleLock*> rdlocks, wrlocks, xlocks;
  CDentry *dn = rdlock_path_xlock_dentry(mdr, 0, rdlocks, wrlocks, xlocks, false, false, false);
  if (!dn) return;
  if (mdr->snapid != CEPH_NOSNAP) {
    reply_request(mdr, -EROFS);
    return;
  }
  CInode *diri = dn->get_dir()->get_inode();
  rdlocks.insert(&diri->authlock);
  if (!mds->locker->acquire_locks(mdr, rdlocks, wrlocks, xlocks))
    return;

  // new inode
  SnapRealm *realm = dn->get_dir()->inode->find_snaprealm();
  snapid_t follows = realm->get_newest_seq();
  mdr->now = g_clock.real_now();

  unsigned mode = req->head.args.mkdir.mode;
  mode &= ~S_IFMT;
  mode |= S_IFDIR;
  CInode *newi = prepare_new_inode(mdr, dn->get_dir(), inodeno_t(req->head.ino), mode);  
  assert(newi);

  // it's a directory.
  dn->push_projected_linkage(newi);

  newi->inode.version = dn->pre_dirty();
  newi->inode.rstat.rsubdirs = 1;

  dout(12) << " follows " << follows << dendl;
  if (follows >= dn->first)
    dn->first = follows + 1;
  newi->first = dn->first;

  // ...and that new dir is empty.
  CDir *newdir = newi->get_or_open_dirfrag(mds->mdcache, frag_t());
  newdir->mark_complete();
  newdir->pre_dirty();

  // prepare finisher
  mdr->ls = mdlog->get_current_segment();
  EUpdate *le = new EUpdate(mdlog, "mkdir");
  mdlog->start_entry(le);
  le->metablob.add_client_req(req->get_reqid(), req->get_oldest_client_tid());
  journal_allocated_inos(mdr, &le->metablob);
  mdcache->predirty_journal_parents(mdr, &le->metablob, newi, dn->get_dir(), PREDIRTY_PRIMARY|PREDIRTY_DIR, 1);
  le->metablob.add_primary_dentry(dn, true, newi);
  le->metablob.add_dir(newdir, true, true, true); // dirty AND complete AND new
  
  // issue a cap on the directory
  int cmode = CEPH_FILE_MODE_RDWR;
  Capability *cap = mds->locker->issue_new_caps(newi, cmode, mdr->session, realm, req->is_replay());
  if (cap) {
    cap->set_wanted(0);

    // put locks in excl mode
    newi->filelock.set_state(LOCK_EXCL);
    newi->authlock.set_state(LOCK_EXCL);
    newi->xattrlock.set_state(LOCK_EXCL);
    cap->issue_norevoke(CEPH_CAP_AUTH_EXCL|CEPH_CAP_AUTH_SHARED|
			CEPH_CAP_XATTR_EXCL|CEPH_CAP_XATTR_SHARED);
  }

  // make sure this inode gets into the journal
  le->metablob.add_opened_ino(newi->ino());
  LogSegment *ls = mds->mdlog->get_current_segment();
  ls->open_files.push_back(&newi->item_open_file);

  journal_and_reply(mdr, newi, dn, le, new C_MDS_mknod_finish(mds, mdr, dn, newi, follows));
}


// SYMLINK

void Server::handle_client_symlink(MDRequest *mdr)
{
  MClientRequest *req = mdr->client_request;
  set<SimpleLock*> rdlocks, wrlocks, xlocks;
  CDentry *dn = rdlock_path_xlock_dentry(mdr, 0, rdlocks, wrlocks, xlocks, false, false, false);
  if (!dn) return;
  if (mdr->snapid != CEPH_NOSNAP) {
    reply_request(mdr, -EROFS);
    return;
  }
  CInode *diri = dn->get_dir()->get_inode();
  rdlocks.insert(&diri->authlock);
  if (!mds->locker->acquire_locks(mdr, rdlocks, wrlocks, xlocks))
    return;

  mdr->now = g_clock.real_now();
  snapid_t follows = dn->get_dir()->inode->find_snaprealm()->get_newest_seq();

  unsigned mode = S_IFLNK | 0777;
  CInode *newi = prepare_new_inode(mdr, dn->get_dir(), inodeno_t(req->head.ino), mode);
  assert(newi);

  // it's a symlink
  dn->push_projected_linkage(newi);

  newi->symlink = req->get_path2();
  newi->inode.size = newi->symlink.length();
  newi->inode.rstat.rbytes = newi->inode.size;
  newi->inode.rstat.rfiles = 1;
  newi->inode.version = dn->pre_dirty();

  if (follows >= dn->first)
    dn->first = follows + 1;
  newi->first = dn->first;

  // prepare finisher
  mdr->ls = mdlog->get_current_segment();
  EUpdate *le = new EUpdate(mdlog, "symlink");
  mdlog->start_entry(le);
  le->metablob.add_client_req(req->get_reqid(), req->get_oldest_client_tid());
  journal_allocated_inos(mdr, &le->metablob);
  mdcache->predirty_journal_parents(mdr, &le->metablob, newi, dn->get_dir(), PREDIRTY_PRIMARY|PREDIRTY_DIR, 1);
  le->metablob.add_primary_dentry(dn, true, newi);

  journal_and_reply(mdr, newi, dn, le, new C_MDS_mknod_finish(mds, mdr, dn, newi, follows));
}





// LINK

void Server::handle_client_link(MDRequest *mdr)
{
  MClientRequest *req = mdr->client_request;

  dout(7) << "handle_client_link " << req->get_filepath()
	  << " to " << req->get_filepath2()
	  << dendl;

  set<SimpleLock*> rdlocks, wrlocks, xlocks;

  CDentry *dn = rdlock_path_xlock_dentry(mdr, 0, rdlocks, wrlocks, xlocks, false, false, false);
  if (!dn) return;
  CInode *targeti = rdlock_path_pin_ref(mdr, 1, rdlocks, false);
  if (!targeti) return;
  if (mdr->snapid != CEPH_NOSNAP) {
    reply_request(mdr, -EROFS);
    return;
  }

  CDir *dir = dn->get_dir();
  dout(7) << "handle_client_link link " << dn->get_name() << " in " << *dir << dendl;
  dout(7) << "target is " << *targeti << dendl;
  if (targeti->is_dir()) {
    dout(7) << "target is a dir, failing..." << dendl;
    reply_request(mdr, -EINVAL);
    return;
  }
  
  xlocks.insert(&targeti->linklock);

  // take any locks needed for anchor creation/verification
  mds->mdcache->anchor_create_prep_locks(mdr, targeti, rdlocks, xlocks);

  if (!mds->locker->acquire_locks(mdr, rdlocks, wrlocks, xlocks))
    return;

  // pick mtime
  if (mdr->now == utime_t())
    mdr->now = g_clock.real_now();

  // does the target need an anchor?
  if (targeti->is_auth()) {
    if (targeti->is_anchored()) {
      dout(7) << "target anchored already (nlink=" << targeti->inode.nlink << "), sweet" << dendl;
    } 
    else {
      dout(7) << "target needs anchor, nlink=" << targeti->inode.nlink << ", creating anchor" << dendl;
      
      mdcache->anchor_create(mdr, targeti,
			     new C_MDS_RetryRequest(mdcache, mdr));
      return;
    }
  }

  // go!

  // local or remote?
  if (targeti->is_auth()) 
    _link_local(mdr, dn, targeti);
  else 
    _link_remote(mdr, true, dn, targeti);
}


class C_MDS_link_local_finish : public Context {
  MDS *mds;
  MDRequest *mdr;
  CDentry *dn;
  CInode *targeti;
  version_t dnpv;
  version_t tipv;
public:
  C_MDS_link_local_finish(MDS *m, MDRequest *r, CDentry *d, CInode *ti, 
			  version_t dnpv_, version_t tipv_) :
    mds(m), mdr(r), dn(d), targeti(ti),
    dnpv(dnpv_), tipv(tipv_) { }
  void finish(int r) {
    assert(r == 0);
    mds->server->_link_local_finish(mdr, dn, targeti, dnpv, tipv);
  }
};


void Server::_link_local(MDRequest *mdr, CDentry *dn, CInode *targeti)
{
  dout(10) << "_link_local " << *dn << " to " << *targeti << dendl;

  mdr->ls = mdlog->get_current_segment();

  // predirty NEW dentry
  version_t dnpv = dn->pre_dirty();
  version_t tipv = targeti->pre_dirty();
  
  // project inode update
  inode_t *pi = targeti->project_inode();
  pi->nlink++;
  pi->ctime = mdr->now;
  pi->version = tipv;

  snapid_t follows = dn->get_dir()->inode->find_snaprealm()->get_newest_seq();
  if (follows >= dn->first)
    dn->first = follows;

  // log + wait
  EUpdate *le = new EUpdate(mdlog, "link_local");
  mdlog->start_entry(le);
  le->metablob.add_client_req(mdr->reqid, mdr->client_request->get_oldest_client_tid());
  mdcache->predirty_journal_parents(mdr, &le->metablob, targeti, dn->get_dir(), PREDIRTY_DIR, 1);      // new dn
  mdcache->predirty_journal_parents(mdr, &le->metablob, targeti, 0, PREDIRTY_PRIMARY);           // targeti
  le->metablob.add_remote_dentry(dn, true, targeti->ino(), targeti->d_type());  // new remote
  mdcache->journal_dirty_inode(mdr, &le->metablob, targeti);

  // do this after predirty_*, to avoid funky extra dnl arg
  dn->push_projected_linkage(targeti->ino(), targeti->d_type());

  journal_and_reply(mdr, targeti, dn, le, new C_MDS_link_local_finish(mds, mdr, dn, targeti, dnpv, tipv));
}

void Server::_link_local_finish(MDRequest *mdr, CDentry *dn, CInode *targeti,
				version_t dnpv, version_t tipv)
{
  dout(10) << "_link_local_finish " << *dn << " to " << *targeti << dendl;

  // link and unlock the NEW dentry
  dn->pop_projected_linkage();
  dn->mark_dirty(dnpv, mdr->ls);

  // target inode
  targeti->pop_and_dirty_projected_inode(mdr->ls);

  mdr->apply();
  
  mds->mdcache->send_dentry_link(dn);

  // bump target popularity
  mds->balancer->hit_inode(mdr->now, targeti, META_POP_IWR);
  //mds->balancer->hit_dir(mdr->now, dn->get_dir(), META_POP_DWR);

  // reply
  MClientReply *reply = new MClientReply(mdr->client_request, 0);
  reply_request(mdr, reply);
}


// link / unlink remote

class C_MDS_link_remote_finish : public Context {
  MDS *mds;
  MDRequest *mdr;
  bool inc;
  CDentry *dn;
  CInode *targeti;
  version_t dpv;
public:
  C_MDS_link_remote_finish(MDS *m, MDRequest *r, bool i, CDentry *d, CInode *ti) :
    mds(m), mdr(r), inc(i), dn(d), targeti(ti),
    dpv(d->get_projected_version()) {}
  void finish(int r) {
    assert(r == 0);
    mds->server->_link_remote_finish(mdr, inc, dn, targeti, dpv);
  }
};

void Server::_link_remote(MDRequest *mdr, bool inc, CDentry *dn, CInode *targeti)
{
  dout(10) << "_link_remote " 
	   << (inc ? "link ":"unlink ")
	   << *dn << " to " << *targeti << dendl;

  // 1. send LinkPrepare to dest (journal nlink++ prepare)
  int linkauth = targeti->authority().first;
  if (mdr->more()->witnessed.count(linkauth) == 0) {
    dout(10) << " targeti auth must prepare nlink++/--" << dendl;

    int op;
    if (inc)
      op = MMDSSlaveRequest::OP_LINKPREP;
    else 
      op = MMDSSlaveRequest::OP_UNLINKPREP;
    MMDSSlaveRequest *req = new MMDSSlaveRequest(mdr->reqid, op);
    targeti->set_object_info(req->get_object_info());
    req->now = mdr->now;
    mds->send_message_mds(req, linkauth);

    assert(mdr->more()->waiting_on_slave.count(linkauth) == 0);
    mdr->more()->waiting_on_slave.insert(linkauth);
    return;
  }
  dout(10) << " targeti auth has prepared nlink++/--" << dendl;

  //assert(0);  // test hack: verify that remote slave can do a live rollback.

  // add to event
  mdr->ls = mdlog->get_current_segment();
  EUpdate *le = new EUpdate(mdlog, inc ? "link_remote":"unlink_remote");
  mdlog->start_entry(le);
  le->metablob.add_client_req(mdr->reqid, mdr->client_request->get_oldest_client_tid());
  if (!mdr->more()->slaves.empty()) {
    dout(20) << " noting uncommitted_slaves " << mdr->more()->slaves << dendl;
    le->reqid = mdr->reqid;
    le->had_slaves = true;
    mds->mdcache->add_uncommitted_master(mdr->reqid, mdr->ls, mdr->more()->slaves);
  }

  if (inc) {
    dn->pre_dirty();
    mdcache->predirty_journal_parents(mdr, &le->metablob, targeti, dn->get_dir(), PREDIRTY_DIR, 1);
    le->metablob.add_remote_dentry(dn, true, targeti->ino(), targeti->d_type()); // new remote
  } else {
    dn->pre_dirty();
    mdcache->predirty_journal_parents(mdr, &le->metablob, targeti, dn->get_dir(), PREDIRTY_DIR, -1);
    mdcache->journal_cow_dentry(mdr, &le->metablob, dn);
    le->metablob.add_null_dentry(dn, true);
  }

  if (mdr->more()->dst_reanchor_atid)
    le->metablob.add_table_transaction(TABLE_ANCHOR, mdr->more()->dst_reanchor_atid);

  // mark committing (needed for proper recovery)
  mdr->committing = true;

  journal_and_reply(mdr, targeti, dn, le, new C_MDS_link_remote_finish(mds, mdr, inc, dn, targeti));
}

void Server::_link_remote_finish(MDRequest *mdr, bool inc,
				 CDentry *dn, CInode *targeti,
				 version_t dpv)
{
  dout(10) << "_link_remote_finish "
	   << (inc ? "link ":"unlink ")
	   << *dn << " to " << *targeti << dendl;

  if (inc) {
    // link the new dentry
    dn->pop_projected_linkage();
    dn->mark_dirty(dpv, mdr->ls);
  } else {
    // unlink main dentry
    dn->get_dir()->unlink_inode(dn);
    dn->mark_dirty(dn->get_projected_version(), mdr->ls);  // dirty old dentry
  }

  mdr->apply();

  if (inc)
    mds->mdcache->send_dentry_link(dn);
  else
    mds->mdcache->send_dentry_unlink(dn, NULL);
  
  // commit anchor update?
  if (mdr->more()->dst_reanchor_atid) 
    mds->anchorclient->commit(mdr->more()->dst_reanchor_atid, mdr->ls);

  // bump target popularity
  mds->balancer->hit_inode(mdr->now, targeti, META_POP_IWR);
  //mds->balancer->hit_dir(mdr->now, dn->get_dir(), META_POP_DWR);

  // reply
  MClientReply *reply = new MClientReply(mdr->client_request, 0);
  reply_request(mdr, reply);

  if (!inc)
    // removing a new dn?
    dn->get_dir()->try_remove_unlinked_dn(dn);
}


// remote linking/unlinking

class C_MDS_SlaveLinkPrep : public Context {
  Server *server;
  MDRequest *mdr;
  CInode *targeti;
public:
  C_MDS_SlaveLinkPrep(Server *s, MDRequest *r, CInode *t) :
    server(s), mdr(r), targeti(t) { }
  void finish(int r) {
    assert(r == 0);
    server->_logged_slave_link(mdr, targeti);
  }
};

/* This function DOES put the mdr->slave_request before returning*/
void Server::handle_slave_link_prep(MDRequest *mdr)
{
  dout(10) << "handle_slave_link_prep " << *mdr 
	   << " on " << mdr->slave_request->get_object_info() 
	   << dendl;

  CInode *targeti = mdcache->get_inode(mdr->slave_request->get_object_info().ino);
  assert(targeti);
  dout(10) << "targeti " << *targeti << dendl;
  CDentry *dn = targeti->get_parent_dn();
  CDentry::linkage_t *dnl = dn->get_linkage();
  assert(dnl->is_primary());

  mdr->now = mdr->slave_request->now;

  mdr->auth_pin(targeti);

  //assert(0);  // test hack: make sure master can handle a slave that fails to prepare...

  // anchor?
  if (mdr->slave_request->get_op() == MMDSSlaveRequest::OP_LINKPREP) {
    
    set<SimpleLock*> rdlocks = mdr->rdlocks;
    set<SimpleLock*> wrlocks = mdr->wrlocks;
    set<SimpleLock*> xlocks = mdr->xlocks;

    // take any locks needed for anchor creation/verification
    mds->mdcache->anchor_create_prep_locks(mdr, targeti, rdlocks, xlocks);

    if (!mds->locker->acquire_locks(mdr, rdlocks, wrlocks, xlocks))
      return;

    if (targeti->is_anchored()) {
      dout(7) << "target anchored already (nlink=" << targeti->inode.nlink << "), sweet" << dendl;
    } 
    else {
      dout(7) << "target needs anchor, nlink=" << targeti->inode.nlink << ", creating anchor" << dendl;
      mdcache->anchor_create(mdr, targeti,
			     new C_MDS_RetryRequest(mdcache, mdr));
      return;
    }
  }

  // journal it
  mdr->ls = mdlog->get_current_segment();
  ESlaveUpdate *le = new ESlaveUpdate(mdlog, "slave_link_prep", mdr->reqid, mdr->slave_to_mds,
				      ESlaveUpdate::OP_PREPARE, ESlaveUpdate::LINK);
  mdlog->start_entry(le);

  inode_t *pi = dnl->get_inode()->project_inode();

  // update journaled target inode
  bool inc;
  if (mdr->slave_request->get_op() == MMDSSlaveRequest::OP_LINKPREP) {
    inc = true;
    pi->nlink++;
  } else {
    inc = false;
    pi->nlink--;
  }

  link_rollback rollback;
  rollback.reqid = mdr->reqid;
  rollback.ino = targeti->ino();
  rollback.old_ctime = targeti->inode.ctime;   // we hold versionlock xlock; no concorrent projections
  fnode_t *pf = targeti->get_parent_dn()->get_dir()->get_projected_fnode();
  rollback.old_dir_mtime = pf->fragstat.mtime;
  rollback.old_dir_rctime = pf->rstat.rctime;
  rollback.was_inc = inc;
  ::encode(rollback, le->rollback);
  mdr->more()->rollback_bl = le->rollback;

  pi->ctime = mdr->now;
  pi->version = targeti->pre_dirty();

  dout(10) << " projected inode " << pi << " v " << pi->version << dendl;

  // commit case
  mdcache->predirty_journal_parents(mdr, &le->commit, dnl->get_inode(), 0, PREDIRTY_SHALLOW|PREDIRTY_PRIMARY, 0);
  mdcache->journal_dirty_inode(mdr, &le->commit, targeti);

  mdlog->submit_entry(le, new C_MDS_SlaveLinkPrep(this, mdr, targeti));
  mdlog->flush();
}

class C_MDS_SlaveLinkCommit : public Context {
  Server *server;
  MDRequest *mdr;
  CInode *targeti;
public:
  C_MDS_SlaveLinkCommit(Server *s, MDRequest *r, CInode *t) :
    server(s), mdr(r), targeti(t) { }
  void finish(int r) {
    server->_commit_slave_link(mdr, r, targeti);
  }
};

void Server::_logged_slave_link(MDRequest *mdr, CInode *targeti) 
{
  dout(10) << "_logged_slave_link " << *mdr
	   << " " << *targeti << dendl;

  // update the target
  targeti->pop_and_dirty_projected_inode(mdr->ls);
  mdr->apply();

  // hit pop
  mds->balancer->hit_inode(mdr->now, targeti, META_POP_IWR);

  // ack
  MMDSSlaveRequest *reply = new MMDSSlaveRequest(mdr->reqid, MMDSSlaveRequest::OP_LINKPREPACK);
  mds->send_message_mds(reply, mdr->slave_to_mds);
  
  // set up commit waiter
  mdr->more()->slave_commit = new C_MDS_SlaveLinkCommit(this, mdr, targeti);

  // done.
  mdr->slave_request->put();
  mdr->slave_request = 0;
}


struct C_MDS_CommittedSlave : public Context {
  Server *server;
  MDRequest *mdr;
  C_MDS_CommittedSlave(Server *s, MDRequest *m) : server(s), mdr(m) {}
  void finish(int r) {
    server->_committed_slave(mdr);
  }
};

void Server::_commit_slave_link(MDRequest *mdr, int r, CInode *targeti)
{  
  dout(10) << "_commit_slave_link " << *mdr
	   << " r=" << r
	   << " " << *targeti << dendl;

  if (r == 0) {
    // drop our pins, etc.
    mdr->cleanup();

    // write a commit to the journal
    ESlaveUpdate *le = new ESlaveUpdate(mdlog, "slave_link_commit", mdr->reqid, mdr->slave_to_mds,
					ESlaveUpdate::OP_COMMIT, ESlaveUpdate::LINK);
    mdlog->start_submit_entry(le, new C_MDS_CommittedSlave(this, mdr));
    mdlog->flush();
  } else {
    do_link_rollback(mdr->more()->rollback_bl, mdr->slave_to_mds, mdr);
  }
}

void Server::_committed_slave(MDRequest *mdr)
{
  dout(10) << "_committed_slave " << *mdr << dendl;
  MMDSSlaveRequest *req = new MMDSSlaveRequest(mdr->reqid, MMDSSlaveRequest::OP_COMMITTED);
  mds->send_message_mds(req, mdr->slave_to_mds);
  mds->mdcache->request_finish(mdr);
}

struct C_MDS_LoggedLinkRollback : public Context {
  Server *server;
  Mutation *mut;
  MDRequest *mdr;
  C_MDS_LoggedLinkRollback(Server *s, Mutation *m, MDRequest *r) : server(s), mut(m), mdr(r) {}
  void finish(int r) {
    server->_link_rollback_finish(mut, mdr);
  }
};

void Server::do_link_rollback(bufferlist &rbl, int master, MDRequest *mdr)
{
  link_rollback rollback;
  bufferlist::iterator p = rbl.begin();
  ::decode(rollback, p);

  dout(10) << "do_link_rollback on " << rollback.reqid 
	   << (rollback.was_inc ? " inc":" dec") 
	   << " ino " << rollback.ino
	   << dendl;

  Mutation *mut = mdr;
  if (!mut) {
    assert(mds->is_resolve());
    mds->mdcache->add_rollback(rollback.reqid);  // need to finish this update before resolve finishes
    mut = new Mutation(rollback.reqid);
    mut->ls = mds->mdlog->get_current_segment();
  }


  CInode *in = mds->mdcache->get_inode(rollback.ino);
  assert(in);
  dout(10) << " target is " << *in << dendl;
  assert(!in->is_projected());  // live slave request hold versionlock xlock.
  
  inode_t *pi = in->project_inode();
  pi->version = in->pre_dirty();
  mut->add_projected_inode(in);

  // parent dir rctime
  CDir *parent = in->get_parent_dn()->get_dir();
  fnode_t *pf = parent->project_fnode();
  mut->add_projected_fnode(parent);
  pf->version = parent->pre_dirty();
  if (pf->fragstat.mtime == pi->ctime) {
    pf->fragstat.mtime = rollback.old_dir_mtime;
    if (pf->rstat.rctime == pi->ctime)
      pf->rstat.rctime = rollback.old_dir_rctime;
    mut->add_updated_lock(&parent->get_inode()->filelock);
    mut->add_updated_lock(&parent->get_inode()->nestlock);
  }

  // inode
  pi->ctime = rollback.old_ctime;
  if (rollback.was_inc)
    pi->nlink--;
  else
    pi->nlink++;

  // journal it
  ESlaveUpdate *le = new ESlaveUpdate(mdlog, "slave_link_rollback", rollback.reqid, master,
				      ESlaveUpdate::OP_ROLLBACK, ESlaveUpdate::LINK);
  mdlog->start_entry(le);
  le->commit.add_dir_context(parent);
  le->commit.add_dir(parent, true);
  le->commit.add_primary_dentry(in->get_parent_dn(), true, 0);
  
  mdlog->submit_entry(le, new C_MDS_LoggedLinkRollback(this, mut, mdr));
  mdlog->flush();
}

void Server::_link_rollback_finish(Mutation *mut, MDRequest *mdr)
{
  dout(10) << "_link_rollback_finish" << dendl;
  mut->apply();
  if (mdr)
    mds->mdcache->request_finish(mdr);
  else
    mds->mdcache->finish_rollback(mut->reqid);
  mut->cleanup();
  delete mut;
}


/* This function DOES NOT put the passed message before returning*/
void Server::handle_slave_link_prep_ack(MDRequest *mdr, MMDSSlaveRequest *m)
{
  dout(10) << "handle_slave_link_prep_ack " << *mdr 
	   << " " << *m << dendl;
  int from = m->get_source().num();

  // note slave
  mdr->more()->slaves.insert(from);
  
  // witnessed!
  assert(mdr->more()->witnessed.count(from) == 0);
  mdr->more()->witnessed.insert(from);
  
  // remove from waiting list
  assert(mdr->more()->waiting_on_slave.count(from));
  mdr->more()->waiting_on_slave.erase(from);

  assert(mdr->more()->waiting_on_slave.empty());

  dispatch_client_request(mdr);  // go again!
}





// UNLINK

void Server::handle_client_unlink(MDRequest *mdr)
{
  MClientRequest *req = mdr->client_request;
  client_t client = mdr->get_client();

  // rmdir or unlink?
  bool rmdir = false;
  if (req->get_op() == CEPH_MDS_OP_RMDIR) rmdir = true;

  if (req->get_filepath().depth() == 0) {
    reply_request(mdr, -EINVAL);
    return;
  }    

  // traverse to path
  vector<CDentry*> trace;
  CInode *in;
  int r = mdcache->path_traverse(mdr, 0, req->get_filepath(), &trace, &in, MDS_TRAVERSE_FORWARD);
  if (r > 0) return;
  if (r < 0) {
    reply_request(mdr, r);
    return;
  }
  if (mdr->snapid != CEPH_NOSNAP) {
    reply_request(mdr, -EROFS);
    return;
  }

  CDentry *dn = trace[trace.size()-1];
  assert(dn);
  if (!dn->is_auth()) {
    mdcache->request_forward(mdr, dn->authority().first);
    return;
  }

  CDentry::linkage_t *dnl = dn->get_linkage(client, mdr);
  assert(!dnl->is_null());

  if (rmdir) {
    dout(7) << "handle_client_rmdir on " << *dn << dendl;
  } else {
    dout(7) << "handle_client_unlink on " << *dn << dendl;
  }
  dout(7) << "dn links to " << *in << dendl;

  // rmdir vs is_dir 
  if (in->is_dir()) {
    if (rmdir) {
      // do empty directory checks
      if (_dir_is_nonempty_unlocked(mdr, in)) {
	reply_request(mdr, -ENOTEMPTY);
	return;
      }
    } else {
      dout(7) << "handle_client_unlink on dir " << *in << ", returning error" << dendl;
      reply_request(mdr, -EISDIR);
      return;
    }
  } else {
    if (rmdir) {
      // unlink
      dout(7) << "handle_client_rmdir on non-dir " << *in << ", returning error" << dendl;
      reply_request(mdr, -ENOTDIR);
      return;
    }
  }

  CDentry *straydn = 0;
  if (dnl->is_primary()) {
    straydn = mdcache->get_or_create_stray_dentry(dnl->get_inode());
    mdr->pin(straydn);  // pin it.
    dout(10) << " straydn is " << *straydn << dendl;
  }

  // lock
  set<SimpleLock*> rdlocks, wrlocks, xlocks;

  for (int i=0; i<(int)trace.size()-1; i++)
    rdlocks.insert(&trace[i]->lock);
  xlocks.insert(&dn->lock);
  wrlocks.insert(&dn->get_dir()->inode->filelock);
  wrlocks.insert(&dn->get_dir()->inode->nestlock);
  xlocks.insert(&in->linklock);
  if (straydn) {
    wrlocks.insert(&straydn->get_dir()->inode->filelock);
    wrlocks.insert(&straydn->get_dir()->inode->nestlock);
  }
  if (in->is_dir())
    rdlocks.insert(&in->filelock);   // to verify it's empty
  mds->locker->include_snap_rdlocks(rdlocks, dnl->get_inode());

  // if we unlink a snapped multiversion inode and are creating a
  // remote link to it, it must be anchored.  this mirrors the logic
  // in MDCache::journal_cow_dentry().
  bool need_snap_dentry = 
    dnl->is_primary() &&
    in->is_multiversion() &&
    in->find_snaprealm()->get_newest_seq() + 1 > dn->first;
  if (need_snap_dentry) {
    dout(10) << " i need to be anchored because i am multiversion and will get a remote cow dentry" << dendl;
    mds->mdcache->anchor_create_prep_locks(mdr, in, rdlocks, xlocks);
  }

  if (!mds->locker->acquire_locks(mdr, rdlocks, wrlocks, xlocks))
    return;

  if (in->is_dir() &&
      _dir_is_nonempty(mdr, in)) {
    reply_request(mdr, -ENOTEMPTY);
    return;
  }

  // yay!
  if (mdr->now == utime_t())
    mdr->now = g_clock.real_now();

  // NOTE: this is non-optimal.  we create an anchor at the old
  // location, and then change it.  we can do better, but it's more
  // complicated.  this is fine for now.
  if (need_snap_dentry && !in->is_anchored()) {
    mdcache->anchor_create(mdr, in, new C_MDS_RetryRequest(mdcache, mdr));
    return;
  }

  // get stray dn ready?
  if (dnl->is_primary()) {
    if (!mdr->more()->dst_reanchor_atid && in->is_anchored()) {
      dout(10) << "reanchoring to stray " << *dnl->get_inode() << dendl;
      vector<Anchor> trace;
      straydn->make_anchor_trace(trace, dnl->get_inode());
      mds->anchorclient->prepare_update(dnl->get_inode()->ino(), trace, &mdr->more()->dst_reanchor_atid, 
					new C_MDS_RetryRequest(mdcache, mdr));
      return;
    }
  }

  // ok!
  if (dnl->is_remote() && !dnl->get_inode()->is_auth()) 
    _link_remote(mdr, false, dn, dnl->get_inode());
  else
    _unlink_local(mdr, dn, straydn);
}



class C_MDS_unlink_local_finish : public Context {
  MDS *mds;
  MDRequest *mdr;
  CDentry *dn;
  CDentry *straydn;
  version_t dnpv;  // deleted dentry
public:
  C_MDS_unlink_local_finish(MDS *m, MDRequest *r, CDentry *d, CDentry *sd) :
    mds(m), mdr(r), dn(d), straydn(sd),
    dnpv(d->get_projected_version()) {}
  void finish(int r) {
    assert(r == 0);
    mds->server->_unlink_local_finish(mdr, dn, straydn, dnpv);
  }
};


void Server::_unlink_local(MDRequest *mdr, CDentry *dn, CDentry *straydn)
{
  dout(10) << "_unlink_local " << *dn << dendl;

  CDentry::linkage_t *dnl = dn->get_projected_linkage();
  CInode *in = dnl->get_inode();

  SnapRealm *realm = in->find_snaprealm();
  snapid_t follows = realm->get_newest_seq();

  // ok, let's do it.
  mdr->ls = mdlog->get_current_segment();

  // prepare log entry
  EUpdate *le = new EUpdate(mdlog, "unlink_local");
  mdlog->start_entry(le);
  le->metablob.add_client_req(mdr->reqid, mdr->client_request->get_oldest_client_tid());

  if (straydn) {
    assert(dnl->is_primary());
    straydn->push_projected_linkage(in);
    straydn->first = follows + 1;
  }

  // the unlinked dentry
  dn->pre_dirty();

  inode_t *pi = in->project_inode();
  mdr->add_projected_inode(in); // do this _after_ my dn->pre_dirty().. we apply that one manually.
  pi->version = in->pre_dirty();
  pi->nlink--;
  pi->ctime = mdr->now;

  if (dnl->is_primary()) {
    // primary link.  add stray dentry.
    assert(straydn);
    mdcache->predirty_journal_parents(mdr, &le->metablob, in, dn->get_dir(), PREDIRTY_PRIMARY|PREDIRTY_DIR, -1);
    mdcache->predirty_journal_parents(mdr, &le->metablob, in, straydn->get_dir(), PREDIRTY_PRIMARY|PREDIRTY_DIR, 1);

    // project snaprealm, too
    bufferlist snapbl;
    in->project_past_snaprealm_parent(straydn->get_dir()->inode->find_snaprealm(), snapbl);

    le->metablob.add_primary_dentry(straydn, true, in, 0, &snapbl);
  } else {
    // remote link.  update remote inode.
    mdcache->predirty_journal_parents(mdr, &le->metablob, in, dn->get_dir(), PREDIRTY_DIR, -1);
    mdcache->predirty_journal_parents(mdr, &le->metablob, in, 0, PREDIRTY_PRIMARY);
    mdcache->journal_dirty_inode(mdr, &le->metablob, in);
  }

  mdcache->journal_cow_dentry(mdr, &le->metablob, dn);
  le->metablob.add_null_dentry(dn, true);

  if (mdr->more()->dst_reanchor_atid)
    le->metablob.add_table_transaction(TABLE_ANCHOR, mdr->more()->dst_reanchor_atid);

  dn->push_projected_linkage();

  journal_and_reply(mdr, 0, dn, le, new C_MDS_unlink_local_finish(mds, mdr, dn, straydn));
}

void Server::_unlink_local_finish(MDRequest *mdr, 
				  CDentry *dn, CDentry *straydn,
				  version_t dnpv) 
{
  dout(10) << "_unlink_local_finish " << *dn << dendl;

  // unlink main dentry
  dn->get_dir()->unlink_inode(dn);
  dn->pop_projected_linkage();

  // relink as stray?  (i.e. was primary link?)
  CDentry::linkage_t *straydnl = 0;

  bool snap_is_new = false;
  if (straydn) {
    dout(20) << " straydn is " << *straydn << dendl;
    straydnl = straydn->pop_projected_linkage();
    
    snap_is_new = straydnl->get_inode()->snaprealm ? false : true;
    mdcache->touch_dentry_bottom(straydn);
  }

  dn->mark_dirty(dnpv, mdr->ls);
  mdr->apply();

  if (snap_is_new) //only new if straydnl exists
      mdcache->do_realm_invalidate_and_update_notify(straydnl->get_inode(), CEPH_SNAP_OP_SPLIT, true);
  
  mds->mdcache->send_dentry_unlink(dn, straydn);
  
  // update subtree map?
  if (straydn && straydnl->get_inode()->is_dir()) 
    mdcache->adjust_subtree_after_rename(straydnl->get_inode(), dn->get_dir());

  // commit anchor update?
  if (mdr->more()->dst_reanchor_atid) 
    mds->anchorclient->commit(mdr->more()->dst_reanchor_atid, mdr->ls);

  // bump pop
  //mds->balancer->hit_dir(mdr->now, dn->get_dir(), META_POP_DWR);

  // reply
  MClientReply *reply = new MClientReply(mdr->client_request, 0);
  reply_request(mdr, reply);
  
  // clean up?
  if (straydn)
    mdcache->eval_stray(straydn);

  // removing a new dn?
  dn->get_dir()->try_remove_unlinked_dn(dn);
}



/** _dir_is_nonempty[_unlocked]
 *
 * check if a directory is non-empty (i.e. we can rmdir it).
 *
 * the unlocked varient this is a fastpath check.  we can't really be
 * sure until we rdlock the filelock.
 */
bool Server::_dir_is_nonempty_unlocked(MDRequest *mdr, CInode *in)
{
  dout(10) << "dir_is_nonempty_unlocked " << *in << dendl;
  assert(in->is_auth());

<<<<<<< HEAD
  if (in->snaprealm && in->snaprealm->snaps.size())
    return true; // in a snapshot!
=======
  
  if (in->snaprealm && in->snaprealm->srnode.snaps.size())
    return true; //in a snapshot!
>>>>>>> d34c7789

  list<frag_t> frags;
  in->dirfragtree.get_leaves(frags);

  for (list<frag_t>::iterator p = frags.begin();
       p != frags.end();
       ++p) {
    CDir *dir = in->get_or_open_dirfrag(mdcache, *p);
    assert(dir);

    // is the frag obviously non-empty?
    if (dir->is_auth()) {
      if (dir->get_projected_fnode()->fragstat.size()) {
	dout(10) << "dir_is_nonempty_unlocked dirstat has " 
		 << dir->get_projected_fnode()->fragstat.size() << " items " << *dir << dendl;
	return true;
      }
    }
  }

  return false;
}

bool Server::_dir_is_nonempty(MDRequest *mdr, CInode *in)
{
  dout(10) << "dir_is_nonempty " << *in << dendl;
  assert(in->is_auth());

  if (in->snaprealm && in->snaprealm->snaps.size())
    return true; // in a snapshot!

  if (in->get_projected_inode()->dirstat.size() > 0) {	
    dout(10) << "dir_is_nonempty projected dir size still "
	     << in->get_projected_inode()->dirstat.size()
	     << " on " << *in
	     << dendl;
    return true;
  }

  return false;
}


// ======================================================


class C_MDS_rename_finish : public Context {
  MDS *mds;
  MDRequest *mdr;
  CDentry *srcdn;
  CDentry *destdn;
  CDentry *straydn;
public:
  C_MDS_rename_finish(MDS *m, MDRequest *r,
		      CDentry *sdn, CDentry *ddn, CDentry *stdn) :
    mds(m), mdr(r),
    srcdn(sdn), destdn(ddn), straydn(stdn) { }
  void finish(int r) {
    assert(r == 0);
    mds->server->_rename_finish(mdr, srcdn, destdn, straydn);
  }
};


/** handle_client_rename
 *
 * rename master is the destdn auth.  this is because cached inodes
 * must remain connected.  thus, any replica of srci, must also
 * replicate destdn, and possibly straydn, so that srci (and
 * destdn->inode) remain connected during the rename.
 *
 * to do this, we freeze srci, then master (destdn auth) verifies that
 * all other nodes have also replciated destdn and straydn.  note that
 * destdn replicas need not also replicate srci.  this only works when 
 * destdn is master.
 *
 * This function takes responsibility for the passed mdr.
 */
void Server::handle_client_rename(MDRequest *mdr)
{
  MClientRequest *req = mdr->client_request;
  dout(7) << "handle_client_rename " << *req << dendl;

  filepath destpath = req->get_filepath();
  filepath srcpath = req->get_filepath2();
  if (destpath.depth() == 0 || srcpath.depth() == 0) {
    reply_request(mdr, -EINVAL);
    return;
  }
  const string &destname = destpath.last_dentry();

  set<SimpleLock*> rdlocks, wrlocks, xlocks;

  CDentry *destdn = rdlock_path_xlock_dentry(mdr, 0, rdlocks, wrlocks, xlocks, true, false, true);
  if (!destdn) return;
  dout(10) << " destdn " << *destdn << dendl;
  if (mdr->snapid != CEPH_NOSNAP) {
    reply_request(mdr, -EROFS);
    return;
  }
  CDentry::linkage_t *destdnl = destdn->get_projected_linkage();
  CDir *destdir = destdn->get_dir();
  assert(destdir->is_auth());

  CDentry *srcdn = rdlock_path_xlock_dentry(mdr, 1, rdlocks, wrlocks, xlocks, true, true, true);
  if (!srcdn) return;
  dout(10) << " srcdn " << *srcdn << dendl;
  if (mdr->snapid != CEPH_NOSNAP) {
    reply_request(mdr, -EROFS);
    return;
  }
  CDentry::linkage_t *srcdnl = srcdn->get_projected_linkage();
  CInode *srci = srcdnl->get_inode();
  dout(10) << " srci " << *srci << dendl;

  CInode *oldin = 0;
  if (!destdnl->is_null()) {
    //dout(10) << "dest dn exists " << *destdn << dendl;
    oldin = mdcache->get_dentry_inode(destdn, mdr, true);
    if (!oldin) return;
    dout(10) << " oldin " << *oldin << dendl;
    
    // mv /some/thing /to/some/existing_other_thing
    if (oldin->is_dir() && !srci->is_dir()) {
      reply_request(mdr, -EISDIR);
      return;
    }
    if (!oldin->is_dir() && srci->is_dir()) {
      reply_request(mdr, -ENOTDIR);
      return;
    }

    // non-empty dir?
    if (oldin->is_dir() && _dir_is_nonempty_unlocked(mdr, oldin)) {
      reply_request(mdr, -ENOTEMPTY);
      return;
    }
  }

  // -- some sanity checks --

  // src+dest traces _must_ share a common ancestor for locking to prevent orphans
  if (destpath.get_ino() != srcpath.get_ino() &&
      !MDS_INO_IS_STRAY(srcpath.get_ino())) {  // <-- mds 'rename' out of stray dir is ok!
    // do traces share a dentry?
    vector<CDentry*>& srctrace = mdr->dn[1];
    vector<CDentry*>& desttrace = mdr->dn[0];
    CDentry *common = 0;
    for (unsigned i=0; i < srctrace.size(); i++) {
      for (unsigned j=0; j < desttrace.size(); j++) {
	if (srctrace[i] == desttrace[j]) {
	  common = srctrace[i];
	  break;
	}
      }
      if (common)
	break;
    }

    if (common) {
      dout(10) << "rename src and dest traces share common dentry " << *common << dendl;
    } else {
      CInode *srcbase = srctrace[0]->get_dir()->get_inode();
      CInode *destbase = destdir->get_inode();
      if (!desttrace.empty())
	destbase = desttrace[0]->get_dir()->get_inode();

      // ok, extend srctrace toward root until it is an ancestor of desttrace.
      while (srcbase != destbase &&
	     !srcbase->is_projected_ancestor_of(destbase)) {
	srctrace.insert(srctrace.begin(),
			srcbase->get_projected_parent_dn());
	dout(10) << "rename prepending srctrace with " << *srctrace[0] << dendl;
	srcbase = srcbase->get_projected_parent_dn()->get_dir()->get_inode();
      }

      // then, extend destpath until it shares the same parent inode as srcpath.
      while (destbase != srcbase) {
	desttrace.insert(desttrace.begin(),
			 destbase->get_projected_parent_dn());
	dout(10) << "rename prepending desttrace with " << *desttrace[0] << dendl;
	destbase = destbase->get_projected_parent_dn()->get_dir()->get_inode();
      }
      dout(10) << "rename src and dest traces now share common ancestor " << *destbase << dendl;
    }
  }

  // src == dest?
  if (srcdn->get_dir() == destdir && srcdn->name == destname) {
    dout(7) << "rename src=dest, noop" << dendl;
    reply_request(mdr, 0);
    return;
  }

  // dest a child of src?
  // e.g. mv /usr /usr/foo
  CDentry *pdn = destdir->inode->parent;
  while (pdn) {
    if (pdn == srcdn) {
      dout(7) << "cannot rename item to be a child of itself" << dendl;
      reply_request(mdr, -EINVAL);
      return;
    }
    pdn = pdn->get_dir()->inode->parent;
  }

  // is this a stray reintegration or merge? (sanity checks!)
  if (mdr->reqid.name.is_mds() &&
      (!destdnl->is_remote() ||
       destdnl->get_remote_ino() != srci->ino())) {
    reply_request(mdr, -EINVAL);  // actually, this won't reply, but whatev.
    return;
  }

  bool linkmerge = (srcdnl->get_inode() == destdnl->get_inode() &&
		    (srcdnl->is_primary() || destdnl->is_primary()));
  if (linkmerge)
    dout(10) << " this is a link merge" << dendl;

  // -- create stray dentry? --
  CDentry *straydn = 0;
  if (destdnl->is_primary() && !linkmerge) {
    straydn = mdcache->get_or_create_stray_dentry(destdnl->get_inode());
    mdr->pin(straydn);
    dout(10) << "straydn is " << *straydn << dendl;
  }

  // -- prepare witness list --
  /*
   * NOTE: we use _all_ replicas as witnesses.
   * this probably isn't totally necessary (esp for file renames),
   * but if/when we change that, we have to make sure rejoin is
   * sufficiently robust to handle strong rejoins from survivors
   * with totally wrong dentry->inode linkage.
   * (currently, it can ignore rename effects, because the resolve
   * stage will sort them out.)
   */
  set<int> witnesses = mdr->more()->extra_witnesses;
  if (srcdn->is_auth())
    srcdn->list_replicas(witnesses);
  else
    witnesses.insert(srcdn->authority().first);
  destdn->list_replicas(witnesses);
  dout(10) << " witnesses " << witnesses << ", have " << mdr->more()->witnessed << dendl;


  // -- locks --

  // straydn?
  if (straydn) {
    wrlocks.insert(&straydn->get_dir()->inode->filelock);
    wrlocks.insert(&straydn->get_dir()->inode->nestlock);
  }

  // xlock versionlock on srci if remote?
  //  this ensures it gets safely remotely auth_pinned, avoiding deadlock;
  //  strictly speaking, having the slave node freeze the inode is 
  //  otherwise sufficient for avoiding conflicts with inode locks, etc.
  if (!srcdn->is_auth() && srcdnl->is_primary())  // xlock versionlock on srci if there are any witnesses
      xlocks.insert(&srci->versionlock);

  // xlock versionlock on dentries if there are witnesses.
  //  replicas can't see projected dentry linkages, and will get
  //  confused if we try to pipeline things.
  if (!witnesses.empty()) {
    if (srcdn->is_projected())
      xlocks.insert(&srcdn->versionlock);
    if (destdn->is_projected())
      xlocks.insert(&destdn->versionlock);
  }

  // we need to update srci's ctime.  xlock its least contended lock to do that...
  xlocks.insert(&srci->linklock);

  // xlock oldin (for nlink--)
  if (oldin) {
    xlocks.insert(&oldin->linklock);
    if (oldin->is_dir())
      rdlocks.insert(&oldin->filelock);
  }
  if (srcdnl->is_primary() && srci->is_dir())
    xlocks.insert(&srci->snaplock);  // FIXME: an auth bcast could be sufficient?
  else
    rdlocks.insert(&srci->snaplock);

  // take any locks needed for anchor creation/verification
  mds->mdcache->anchor_create_prep_locks(mdr, srci, rdlocks, xlocks);

  if (!mds->locker->acquire_locks(mdr, rdlocks, wrlocks, xlocks))
    return;
  
  if (oldin &&
      oldin->is_dir() &&
      _dir_is_nonempty(mdr, oldin)) {
    reply_request(mdr, -ENOTEMPTY);
    return;
  }

  // moving between snaprealms?
  if (!srci->snaprealm &&
      srci->find_snaprealm() != destdn->get_dir()->inode->find_snaprealm()) {
    dout(10) << " renaming between snaprealms, creating snaprealm for " << *srci << dendl;
    mds->mdcache->snaprealm_create(mdr, srci);
    return;
  }

  // -- open all srcdn inode frags, if any --
  // we need these open so that auth can properly delegate from inode to dirfrags
  // after the inode is _ours_.
  if (srcdnl->is_primary() && 
      !srcdn->is_auth() && 
      srci->is_dir()) {
    dout(10) << "srci is remote dir, setting stickydirs and opening all frags" << dendl;
    mdr->set_stickydirs(srci);

    list<frag_t> frags;
    srci->dirfragtree.get_leaves(frags);
    for (list<frag_t>::iterator p = frags.begin();
	 p != frags.end();
	 ++p) {
      CDir *dir = srci->get_dirfrag(*p);
      if (!dir) {
	dout(10) << " opening " << *p << " under " << *srci << dendl;
	mdcache->open_remote_dirfrag(srci, *p, new C_MDS_RetryRequest(mdcache, mdr));
	return;
      }
    }
  }

  // -- declare now --
  if (mdr->now == utime_t())
    mdr->now = g_clock.real_now();

  // -- prepare witnesses --

  // do srcdn auth last
  int last = -1;
  if (!srcdn->is_auth())
    last = srcdn->authority().first;
  
  for (set<int>::iterator p = witnesses.begin();
       p != witnesses.end();
       ++p) {
    if (*p == last) continue;  // do it last!
    if (mdr->more()->witnessed.count(*p)) {
      dout(10) << " already witnessed by mds" << *p << dendl;
    } else if (mdr->more()->waiting_on_slave.count(*p)) {
      dout(10) << " already waiting on witness mds" << *p << dendl;      
    } else {
      _rename_prepare_witness(mdr, *p, srcdn, destdn, straydn);
    }
  }
  if (!mdr->more()->waiting_on_slave.empty())
    return;  // we're waiting for a witness.

  if (last >= 0 &&
      mdr->more()->witnessed.count(last) == 0 &&
      mdr->more()->waiting_on_slave.count(last) == 0) {
    dout(10) << " preparing last witness (srcdn auth)" << dendl;
    _rename_prepare_witness(mdr, last, srcdn, destdn, straydn);
    return;
  }

  // test hack: bail after slave does prepare, so we can verify it's _live_ rollback.
  //if (!mdr->more()->slaves.empty() && !srci->is_dir()) assert(0); 
  //if (!mdr->more()->slaves.empty() && srci->is_dir()) assert(0); 
  
  // -- prepare anchor updates -- 
  if (!linkmerge || srcdnl->is_primary()) {
    C_Gather *anchorgather = 0;

    if (srcdnl->is_primary() &&
	(srcdnl->get_inode()->is_anchored() || 
	 (srcdnl->get_inode()->is_dir() && (srcdnl->get_inode()->inode.rstat.ranchors ||
					    srcdnl->get_inode()->nested_anchors ||
					    !mdcache->is_leaf_subtree(mdcache->get_subtree_root(srcdn->get_dir()))))) &&
	!mdr->more()->src_reanchor_atid) {
      dout(10) << "reanchoring src->dst " << *srcdnl->get_inode() << dendl;
      vector<Anchor> trace;
      destdn->make_anchor_trace(trace, srcdnl->get_inode());
      
      anchorgather = new C_Gather(new C_MDS_RetryRequest(mdcache, mdr));
      mds->anchorclient->prepare_update(srcdnl->get_inode()->ino(), trace, &mdr->more()->src_reanchor_atid, 
					anchorgather->new_sub());
    }
    if (destdnl->is_primary() &&
	destdnl->get_inode()->is_anchored() &&
	!mdr->more()->dst_reanchor_atid) {
      dout(10) << "reanchoring dst->stray " << *destdnl->get_inode() << dendl;

      assert(straydn);
      vector<Anchor> trace;
      straydn->make_anchor_trace(trace, destdnl->get_inode());
      
      if (!anchorgather)
	anchorgather = new C_Gather(new C_MDS_RetryRequest(mdcache, mdr));
      mds->anchorclient->prepare_update(destdnl->get_inode()->ino(), trace, &mdr->more()->dst_reanchor_atid, 
					anchorgather->new_sub());
    }

    if (anchorgather) 
      return;  // waiting for anchor prepares
  }

  // -- prepare journal entry --
  mdr->ls = mdlog->get_current_segment();
  EUpdate *le = new EUpdate(mdlog, "rename");
  mdlog->start_entry(le);
  le->metablob.add_client_req(mdr->reqid, mdr->client_request->get_oldest_client_tid());
  if (!mdr->more()->slaves.empty()) {
    dout(20) << " noting uncommitted_slaves " << mdr->more()->slaves << dendl;
    
    le->reqid = mdr->reqid;
    le->had_slaves = true;
    
    mds->mdcache->add_uncommitted_master(mdr->reqid, mdr->ls, mdr->more()->slaves);
  }
  
  _rename_prepare(mdr, &le->metablob, &le->client_map, srcdn, destdn, straydn);


  if (!srcdn->is_auth() && srcdnl->is_primary()) {
    // importing inode; also journal imported client map
    
    // ** DER FIXME **
  }

  // -- commit locally --
  C_MDS_rename_finish *fin = new C_MDS_rename_finish(mds, mdr, srcdn, destdn, straydn);

  journal_and_reply(mdr, srci, destdn, le, fin);
}


void Server::_rename_finish(MDRequest *mdr, CDentry *srcdn, CDentry *destdn, CDentry *straydn)
{
  dout(10) << "_rename_finish " << *mdr << dendl;

  // test hack: test slave commit
  //if (!mdr->more()->slaves.empty() && !destdn->get_inode()->is_dir()) assert(0); 
  //if (!mdr->more()->slaves.empty() && destdn->get_inode()->is_dir()) assert(0); 

  // apply
  _rename_apply(mdr, srcdn, destdn, straydn);

  CDentry::linkage_t *destdnl = destdn->get_linkage();
  
  // commit anchor updates?
  if (mdr->more()->src_reanchor_atid) 
    mds->anchorclient->commit(mdr->more()->src_reanchor_atid, mdr->ls);
  if (mdr->more()->dst_reanchor_atid) 
    mds->anchorclient->commit(mdr->more()->dst_reanchor_atid, mdr->ls);

  // bump popularity
  //if (srcdn->is_auth())
  //  mds->balancer->hit_dir(mdr->now, srcdn->get_dir(), META_POP_DWR);
  //  mds->balancer->hit_dir(mdr->now, destdn->get_dir(), META_POP_DWR);
  if (destdnl->is_remote() &&
      destdnl->get_inode()->is_auth())
    mds->balancer->hit_inode(mdr->now, destdnl->get_inode(), META_POP_IWR);

  // did we import srci?  if so, explicitly ack that import that, before we unlock and reply.
  

  // reply
  MClientReply *reply = new MClientReply(mdr->client_request, 0);
  reply_request(mdr, reply);
  
  // clean up?
  if (straydn) 
    mdcache->eval_stray(straydn);
}



// helpers

void Server::_rename_prepare_witness(MDRequest *mdr, int who, CDentry *srcdn, CDentry *destdn, CDentry *straydn)
{
  dout(10) << "_rename_prepare_witness mds" << who << dendl;
  MMDSSlaveRequest *req = new MMDSSlaveRequest(mdr->reqid, MMDSSlaveRequest::OP_RENAMEPREP);
  srcdn->make_path(req->srcdnpath);
  destdn->make_path(req->destdnpath);
  req->now = mdr->now;
  
  if (straydn) {
    mdcache->replicate_inode(straydn->get_dir()->inode, who, req->stray);
    mdcache->replicate_dir(straydn->get_dir(), who, req->stray);
    mdcache->replicate_dentry(straydn, who, req->stray);
  }
  
  // srcdn auth will verify our current witness list is sufficient
  req->witnesses = mdr->more()->witnessed;

  mds->send_message_mds(req, who);
  
  assert(mdr->more()->waiting_on_slave.count(who) == 0);
  mdr->more()->waiting_on_slave.insert(who);
}

version_t Server::_rename_prepare_import(MDRequest *mdr, CDentry *srcdn, bufferlist *client_map_bl)
{
  version_t oldpv = mdr->more()->inode_import_v;

  CDentry::linkage_t *srcdnl = srcdn->get_linkage();

  /* import node */
  bufferlist::iterator blp = mdr->more()->inode_import.begin();
	  
  // imported caps
  ::decode(mdr->more()->imported_client_map, blp);
  ::encode(mdr->more()->imported_client_map, *client_map_bl);
  prepare_force_open_sessions(mdr->more()->imported_client_map, mdr->more()->sseq_map);

  list<ScatterLock*> updated_scatterlocks;  // we clear_updated explicitly below
  mdcache->migrator->decode_import_inode(srcdn, blp, 
					 srcdn->authority().first,
					 mdr->ls,
					 mdr->more()->cap_imports, updated_scatterlocks);
  srcdnl->get_inode()->filelock.clear_dirty();  
  srcdnl->get_inode()->nestlock.clear_dirty();  

  // hack: force back to !auth and clean, temporarily
  srcdnl->get_inode()->state_clear(CInode::STATE_AUTH);
  srcdnl->get_inode()->mark_clean();

  return oldpv;
}

void Server::_rename_prepare(MDRequest *mdr,
			     EMetaBlob *metablob, bufferlist *client_map_bl,
			     CDentry *srcdn, CDentry *destdn, CDentry *straydn)
{
  dout(10) << "_rename_prepare " << *mdr << " " << *srcdn << " " << *destdn << dendl;
  if (straydn) dout(10) << " straydn " << *straydn << dendl;

  CDentry::linkage_t *srcdnl = srcdn->get_projected_linkage();
  CDentry::linkage_t *destdnl = destdn->get_projected_linkage();

  // primary+remote link merge?
  bool linkmerge = (srcdnl->get_inode() == destdnl->get_inode() &&
		    (srcdnl->is_primary() || destdnl->is_primary()));
  bool silent = srcdn->get_dir()->inode->is_stray();
  if (linkmerge)
    dout(10) << " merging remote and primary links to the same inode" << dendl;
  if (silent)
    dout(10) << " reintegrating stray; will avoid changing nlink or dir mtime" << dendl;

  // prepare
  inode_t *pi = 0, *ji = 0;    // renamed inode
  inode_t *tpi = 0, *tji = 0;  // target/overwritten inode
  
  // target inode
  if (!linkmerge) {
    if (destdnl->is_primary()) {
      assert(straydn);  // moving to straydn.
      // link--, and move.
      if (destdn->is_auth()) {
	tpi = destdnl->get_inode()->project_inode(); //project_snaprealm
	tpi->version = straydn->pre_dirty(tpi->version);
      }
      straydn->push_projected_linkage(destdnl->get_inode());
    } else if (destdnl->is_remote()) {
      // nlink-- targeti
      if (destdnl->get_inode()->is_auth()) {
	tpi = destdnl->get_inode()->project_inode();
	tpi->version = destdnl->get_inode()->pre_dirty();
      }
    }
  }

  // dest
  if (srcdnl->is_remote()) {
    if (!linkmerge) {
      if (destdn->is_auth())
	mdr->more()->pvmap[destdn] = destdn->pre_dirty();
      if (srcdnl->get_inode()->is_auth()) {
	pi = srcdnl->get_inode()->project_inode();
	pi->version = srcdnl->get_inode()->pre_dirty();
      }
    } else {
      dout(10) << " will merge remote onto primary link" << dendl;
      if (destdn->is_auth()) {
	pi = destdnl->get_inode()->project_inode();
	pi->version = mdr->more()->pvmap[destdn] = destdn->pre_dirty(destdnl->get_inode()->inode.version);
      }
    }
  } else {
    if (destdn->is_auth()) {
      version_t oldpv;
      if (srcdn->is_auth())
	oldpv = srcdnl->get_inode()->get_projected_version();
      else
	oldpv = _rename_prepare_import(mdr, srcdn, client_map_bl);
      pi = srcdnl->get_inode()->project_inode(); // project snaprealm if srcdnl->is_primary
                                                 // & srcdnl->snaprealm
      pi->version = mdr->more()->pvmap[destdn] = destdn->pre_dirty(oldpv);
      destdn->push_projected_linkage(srcdnl->get_inode());
    }
  }

  // src
  if (srcdn->is_auth()) {
    mdr->more()->pvmap[srcdn] = srcdn->pre_dirty();
    srcdn->push_projected_linkage();  // push null linkage
  }

  if (!silent) {
    if (pi) {
      pi->last_renamed_version = pi->version;
      pi->ctime = mdr->now;
      if (linkmerge)
	pi->nlink--;
    }
    if (tpi) {
      tpi->nlink--;
      tpi->ctime = mdr->now;
    }
  }

  // prepare nesting, mtime updates
  int predirty_dir = silent ? 0:PREDIRTY_DIR;
  
  // sub off target
  if (destdn->is_auth() && !destdnl->is_null())
    mdcache->predirty_journal_parents(mdr, metablob, destdnl->get_inode(), destdn->get_dir(),
				      (destdnl->is_primary() ? PREDIRTY_PRIMARY:0)|predirty_dir, -1);
  
  // move srcdn
  int predirty_primary = (srcdnl->is_primary() && srcdn->get_dir() != destdn->get_dir()) ? PREDIRTY_PRIMARY:0;
  int flags = predirty_dir | predirty_primary;
  if (srcdn->is_auth())
    mdcache->predirty_journal_parents(mdr, metablob, srcdnl->get_inode(), srcdn->get_dir(), PREDIRTY_SHALLOW|flags, -1);
  if (destdn->is_auth())
    mdcache->predirty_journal_parents(mdr, metablob, srcdnl->get_inode(), destdn->get_dir(), flags, 1);

  metablob->add_dir_context(srcdn->get_dir());
  metablob->add_dir_context(destdn->get_dir());
  if (straydn)
    metablob->add_dir_context(straydn->get_dir());

  // add it all to the metablob
  // target inode
  if (!linkmerge) {
    if (destdnl->is_primary()) {
      // project snaprealm, too
      bufferlist snapbl;
      destdnl->get_inode()->project_past_snaprealm_parent(straydn->get_dir()->inode->find_snaprealm(), snapbl);
      straydn->first = destdnl->get_inode()->first;  // XXX hmm, is this right?
      tji = metablob->add_primary_dentry(straydn, true, destdnl->get_inode(), 0, &snapbl);
    } else if (destdnl->is_remote()) {
      metablob->add_dir_context(destdnl->get_inode()->get_parent_dir());
      mdcache->journal_cow_dentry(mdr, metablob, destdnl->get_inode()->parent, CEPH_NOSNAP, 0, destdnl);
      tji = metablob->add_primary_dentry(destdnl->get_inode()->parent, true, destdnl->get_inode());
    }
  }

  // dest
  if (srcdnl->is_remote()) {
    if (!linkmerge) {
      if (!destdnl->is_null())
	mdcache->journal_cow_dentry(mdr, metablob, destdn, CEPH_NOSNAP, 0, destdnl);
      else
	destdn->first = MAX(destdn->first, snapid_t(destdn->get_dir()->inode->find_snaprealm()->get_newest_seq()+1));
      metablob->add_remote_dentry(destdn, true, srcdnl->get_remote_ino(), srcdnl->get_remote_d_type());
      mdcache->journal_cow_dentry(mdr, metablob, srcdnl->get_inode()->get_parent_dn(), CEPH_NOSNAP, 0, srcdnl);
      ji = metablob->add_primary_dentry(srcdnl->get_inode()->get_parent_dn(), true, srcdnl->get_inode());
    } else {
      if (!destdnl->is_null())
	mdcache->journal_cow_dentry(mdr, metablob, destdn, CEPH_NOSNAP, 0, destdnl);
      else
	destdn->first = MAX(destdn->first, snapid_t(destdn->get_dir()->inode->find_snaprealm()->get_newest_seq()+1));
      metablob->add_primary_dentry(destdn, true, destdnl->get_inode()); 
    }
  } else if (srcdnl->is_primary()) {
    // project snap parent update?
    bufferlist snapbl;
    if (destdn->is_auth() && srcdnl->get_inode()->snaprealm)
      srcdnl->get_inode()->project_past_snaprealm_parent(destdn->get_dir()->inode->find_snaprealm(), snapbl);
    
    if (!destdnl->is_null())
      mdcache->journal_cow_dentry(mdr, metablob, destdn, CEPH_NOSNAP, 0, destdnl);
    else
      destdn->first = MAX(destdn->first, snapid_t(destdn->get_dir()->inode->find_snaprealm()->get_newest_seq()+1));
    ji = metablob->add_primary_dentry(destdn, true, srcdnl->get_inode(), 0, &snapbl); 
  }
    
  // src
  mdcache->journal_cow_dentry(mdr, metablob, srcdn, CEPH_NOSNAP, 0, srcdnl);
  metablob->add_null_dentry(srcdn, true);

  // make renamed inode first track the dn
  if (srcdnl->is_primary() && destdn->is_auth())
    srcdnl->get_inode()->first = destdn->first;  

  // do inode updates in journal, even if we aren't auth (hmm, is this necessary?)
  if (!silent) {
    if (ji && !pi) {
      ji->ctime = mdr->now;
      if (linkmerge)
	ji->nlink--;
    }
    if (tji && !tpi) {
      tji->nlink--;
      tji->ctime = mdr->now;
    }
  }

  // anchor updates?
  if (mdr->more()->src_reanchor_atid)
    metablob->add_table_transaction(TABLE_ANCHOR, mdr->more()->src_reanchor_atid);
  if (mdr->more()->dst_reanchor_atid)
    metablob->add_table_transaction(TABLE_ANCHOR, mdr->more()->dst_reanchor_atid);
}


void Server::_rename_apply(MDRequest *mdr, CDentry *srcdn, CDentry *destdn, CDentry *straydn)
{
  dout(10) << "_rename_apply " << *mdr << " " << *srcdn << " " << *destdn << dendl;
  dout(10) << " pvs " << mdr->more()->pvmap << dendl;

  CDentry::linkage_t *srcdnl = srcdn->get_linkage();
  CDentry::linkage_t *destdnl = destdn->get_linkage();
  CDentry::linkage_t *straydnl = straydn ? straydn->get_linkage() : 0;

  CInode *oldin = destdnl->get_inode();
  
  // primary+remote link merge?
  bool linkmerge = (srcdnl->get_inode() == destdnl->get_inode() &&
		    (srcdnl->is_primary() || destdnl->is_primary()));

  // target inode
  if (!linkmerge && oldin) {
    if (destdnl->is_primary()) {
      assert(straydn);
      dout(10) << "straydn is " << *straydn << dendl;
      destdn->get_dir()->unlink_inode(destdn);

      if (straydn->is_auth())
	straydnl = straydn->pop_projected_linkage();
      else
	straydn->get_dir()->link_primary_inode(straydn, oldin);

      mdcache->touch_dentry_bottom(straydn);  // drop dn as quickly as possible.

    } else {
      destdn->get_dir()->unlink_inode(destdn);
    }
    // nlink-- targeti
    if (oldin->is_auth() && destdnl->is_primary()) {
      bool hadrealm = (oldin->snaprealm ? true : false);
      oldin->pop_and_dirty_projected_inode(mdr->ls);
      if (oldin->snaprealm && !hadrealm)
        mdcache->do_realm_invalidate_and_update_notify(oldin, CEPH_SNAP_OP_SPLIT);
    }
  }

  // dest
  CInode *in = srcdnl->get_inode();
  assert(in);
  if (srcdnl->is_remote()) {
    if (!linkmerge) {
      srcdn->get_dir()->unlink_inode(srcdn);
      if (destdn->is_auth())
	destdnl = destdn->pop_projected_linkage();
      else
	destdn->get_dir()->link_remote_inode(destdn, in);
      destdn->link_remote(destdnl, in);
      if (destdn->is_auth())
	destdn->mark_dirty(mdr->more()->pvmap[destdn], mdr->ls);
    } else {
      dout(10) << "merging remote onto primary link" << dendl;
      srcdn->get_dir()->unlink_inode(srcdn);
    }
    if (destdnl->get_inode()->is_auth())
      destdnl->get_inode()->pop_and_dirty_projected_inode(mdr->ls);
  } else {
    if (linkmerge) {
      dout(10) << "merging primary onto remote link" << dendl;
      destdn->get_dir()->unlink_inode(destdn);
    }
    srcdn->get_dir()->unlink_inode(srcdn);
    if (destdn->is_auth())
      destdnl = destdn->pop_projected_linkage();
    else
      destdn->get_dir()->link_primary_inode(destdn, in);

    // srcdn inode import?
    if (!srcdn->is_auth() && destdn->is_auth()) {
      assert(mdr->more()->inode_import.length() > 0);
      
      // finish cap imports
      finish_force_open_sessions(mdr->more()->imported_client_map, mdr->more()->sseq_map);
      if (mdr->more()->cap_imports.count(destdnl->get_inode()))
	mds->mdcache->migrator->finish_import_inode_caps(destdnl->get_inode(), srcdn->authority().first, 
							 mdr->more()->cap_imports[destdnl->get_inode()]);
      
      // hack: fix auth bit
      destdnl->get_inode()->state_set(CInode::STATE_AUTH);
    }

    if (destdn->is_auth()) {
      CInode *desti = destdnl->get_inode();
      desti->pop_and_dirty_projected_inode(mdr->ls);

      if (desti->is_dir()) {
	mdr->ls->renamed_files.push_back(&desti->item_renamed_file);
	desti->state_set(CInode::STATE_DIRTYPARENT);
	dout(10) << "added dir to logsegment renamed_files list " << *desti << dendl;
      }
    }
  }

  // src
  if (srcdn->is_auth()) {
    srcdn->mark_dirty(mdr->more()->pvmap[srcdn], mdr->ls);
    srcdnl = srcdn->pop_projected_linkage();
  }
  
  // apply remaining projected inodes (nested)
  mdr->apply();

  // update subtree map?
  if (destdnl->is_primary() && destdnl->get_inode()->is_dir()) 
    mdcache->adjust_subtree_after_rename(destdnl->get_inode(), srcdn->get_dir());

  // removing a new dn?
  if (srcdn->is_auth())
    srcdn->get_dir()->try_remove_unlinked_dn(srcdn);
}





// ------------
// SLAVE

class C_MDS_SlaveRenamePrep : public Context {
  Server *server;
  MDRequest *mdr;
  CDentry *srcdn, *destdn, *straydn;
public:
  C_MDS_SlaveRenamePrep(Server *s, MDRequest *m, CDentry *sr, CDentry *de, CDentry *st) :
    server(s), mdr(m), srcdn(sr), destdn(de), straydn(st) {}
  void finish(int r) {
    server->_logged_slave_rename(mdr, srcdn, destdn, straydn);
  }
};

class C_MDS_SlaveRenameCommit : public Context {
  Server *server;
  MDRequest *mdr;
  CDentry *srcdn, *destdn, *straydn;
public:
  C_MDS_SlaveRenameCommit(Server *s, MDRequest *m, CDentry *sr, CDentry *de, CDentry *st) :
    server(s), mdr(m), srcdn(sr), destdn(de), straydn(st) {}
  void finish(int r) {
    server->_commit_slave_rename(mdr, r, srcdn, destdn, straydn);
  }
};

/* This function DOES put the mdr->slave_request before returning*/
void Server::handle_slave_rename_prep(MDRequest *mdr)
{
  dout(10) << "handle_slave_rename_prep " << *mdr 
	   << " " << mdr->slave_request->srcdnpath 
	   << " to " << mdr->slave_request->destdnpath
	   << dendl;
  
  // discover destdn
  filepath destpath(mdr->slave_request->destdnpath);
  dout(10) << " dest " << destpath << dendl;
  vector<CDentry*> trace;
  int r = mdcache->path_traverse(mdr, 0, destpath, &trace, NULL, MDS_TRAVERSE_DISCOVERXLOCK);
  if (r > 0) return;
  assert(r == 0);  // we shouldn't get an error here!
      
  CDentry *destdn = trace[trace.size()-1];
  CDentry::linkage_t *destdnl = destdn->get_projected_linkage();
  dout(10) << " destdn " << *destdn << dendl;
  mdr->pin(destdn);
  
  // discover srcdn
  filepath srcpath(mdr->slave_request->srcdnpath);
  dout(10) << " src " << srcpath << dendl;
  CInode *srci;
  r = mdcache->path_traverse(mdr, 0, srcpath, &trace, &srci, MDS_TRAVERSE_DISCOVERXLOCK);
  if (r > 0) return;
  assert(r == 0);
      
  CDentry *srcdn = trace[trace.size()-1];
  CDentry::linkage_t *srcdnl = srcdn->get_projected_linkage();
  dout(10) << " srcdn " << *srcdn << dendl;
  mdr->pin(srcdn);
  mdr->pin(srci);

  // stray?
  bool linkmerge = (srcdnl->get_inode() == destdnl->get_inode() &&
		    (srcdnl->is_primary() || destdnl->is_primary()));
  CDentry *straydn = 0;
  if (destdnl->is_primary() && !linkmerge) {
    assert(mdr->slave_request->stray.length() > 0);
    straydn = mdcache->add_replica_stray(mdr->slave_request->stray, mdr->slave_to_mds);
    assert(straydn);
    mdr->pin(straydn);
  }

  mdr->now = mdr->slave_request->now;

  // set up commit waiter (early, to clean up any freezing etc we do)
  if (!mdr->more()->slave_commit)
    mdr->more()->slave_commit = new C_MDS_SlaveRenameCommit(this, mdr, srcdn, destdn, straydn);

  // am i srcdn auth?
  if (srcdn->is_auth()) {
    if (srcdnl->is_primary() && 
	!srcdnl->get_inode()->is_freezing_inode() &&
	!srcdnl->get_inode()->is_frozen_inode()) {
      // set ambiguous auth for srci
      /*
       * NOTE: we don't worry about ambiguous cache expire as we do
       * with subtree migrations because all slaves will pin
       * srcdn->get_inode() for duration of this rename.
       */
      srcdnl->get_inode()->state_set(CInode::STATE_AMBIGUOUSAUTH);

      // freeze?
      // we need this to
      //  - avoid conflicting lock state changes
      //  - avoid concurrent updates to the inode
      //     (this could also be accomplished with the versionlock)
      int allowance = 1; // for the versionlock and possible linklock xlock (both are tied to mdr)
      dout(10) << " freezing srci " << *srcdnl->get_inode() << " with allowance " << allowance << dendl;
      if (!srcdnl->get_inode()->freeze_inode(allowance)) {
	srcdnl->get_inode()->add_waiter(CInode::WAIT_FROZEN, new C_MDS_RetryRequest(mdcache, mdr));
	return;
      }
    }

    // is witness list sufficient?
    set<int> srcdnrep;
    srcdn->list_replicas(srcdnrep);
    for (set<int>::iterator p = srcdnrep.begin();
	 p != srcdnrep.end();
	 ++p) {
      if (*p == mdr->slave_to_mds ||
	  mdr->slave_request->witnesses.count(*p)) continue;
      dout(10) << " witness list insufficient; providing srcdn replica list" << dendl;
      MMDSSlaveRequest *reply = new MMDSSlaveRequest(mdr->reqid, MMDSSlaveRequest::OP_RENAMEPREPACK);
      reply->witnesses.swap(srcdnrep);
      mds->send_message_mds(reply, mdr->slave_to_mds);
      mdr->slave_request->put();
      mdr->slave_request = 0;
      return;	
    }
    dout(10) << " witness list sufficient: includes all srcdn replicas" << dendl;
  }

  // encode everything we'd need to roll this back... basically, just the original state.
  rename_rollback rollback;
  
  rollback.reqid = mdr->reqid;
  
  rollback.orig_src.dirfrag = srcdn->get_dir()->dirfrag();
  rollback.orig_src.dirfrag_old_mtime = srcdn->get_dir()->get_projected_fnode()->fragstat.mtime;
  rollback.orig_src.dirfrag_old_rctime = srcdn->get_dir()->get_projected_fnode()->rstat.rctime;
  rollback.orig_src.dname = srcdn->name;
  if (srcdnl->is_primary())
    rollback.orig_src.ino = srcdnl->get_inode()->ino();
  else {
    assert(srcdnl->is_remote());
    rollback.orig_src.remote_ino = srcdnl->get_remote_ino();
    rollback.orig_src.remote_d_type = srcdnl->get_remote_d_type();
  }
  
  rollback.orig_dest.dirfrag = destdn->get_dir()->dirfrag();
  rollback.orig_dest.dirfrag_old_mtime = destdn->get_dir()->get_projected_fnode()->fragstat.mtime;
  rollback.orig_dest.dirfrag_old_rctime = destdn->get_dir()->get_projected_fnode()->rstat.rctime;
  rollback.orig_dest.dname = destdn->name;
  if (destdnl->is_primary())
    rollback.orig_dest.ino = destdnl->get_inode()->ino();
  else if (destdnl->is_remote()) {
    rollback.orig_dest.remote_ino = destdnl->get_remote_ino();
    rollback.orig_dest.remote_d_type = destdnl->get_remote_d_type();
  }
  
  if (straydn) {
    rollback.stray.dirfrag = straydn->get_dir()->dirfrag();
    rollback.stray.dirfrag_old_mtime = straydn->get_dir()->get_projected_fnode()->fragstat.mtime;
    rollback.stray.dirfrag_old_rctime = straydn->get_dir()->get_projected_fnode()->rstat.rctime;
    rollback.stray.dname = straydn->name;
  }
  ::encode(rollback, mdr->more()->rollback_bl);
  dout(20) << " rollback is " << mdr->more()->rollback_bl.length() << " bytes" << dendl;

  // journal it?
  if (srcdn->is_auth() ||
      (destdnl->get_inode() && destdnl->get_inode()->is_auth()) ||
      srcdnl->get_inode()->is_any_caps()) {
    // journal.
    mdr->ls = mdlog->get_current_segment();
    ESlaveUpdate *le = new ESlaveUpdate(mdlog, "slave_rename_prep", mdr->reqid, mdr->slave_to_mds,
					ESlaveUpdate::OP_PREPARE, ESlaveUpdate::RENAME);
    mdlog->start_entry(le);
    le->rollback = mdr->more()->rollback_bl;

    bufferlist blah;  // inode import data... obviously not used if we're the slave
    _rename_prepare(mdr, &le->commit, &blah, srcdn, destdn, straydn);

    mdlog->submit_entry(le, new C_MDS_SlaveRenamePrep(this, mdr, srcdn, destdn, straydn));
    mdlog->flush();
  } else {
    // don't journal.
    dout(10) << "not journaling: i'm not auth for anything, and srci has no caps" << dendl;

    // prepare anyway; this may twiddle dir_auth
    EMetaBlob blob;
    bufferlist blah;
    _rename_prepare(mdr, &blob, &blah, srcdn, destdn, straydn);
    _logged_slave_rename(mdr, srcdn, destdn, straydn);
  }
}

void Server::_logged_slave_rename(MDRequest *mdr, 
				  CDentry *srcdn, CDentry *destdn, CDentry *straydn)
{
  dout(10) << "_logged_slave_rename " << *mdr << dendl;

  // prepare ack
  MMDSSlaveRequest *reply = new MMDSSlaveRequest(mdr->reqid, MMDSSlaveRequest::OP_RENAMEPREPACK);
  
  CDentry::linkage_t *srcdnl = srcdn->get_linkage();
  CDentry::linkage_t *destdnl = destdn->get_linkage();
  //CDentry::linkage_t *straydnl = straydn ? straydn->get_linkage() : 0;

  // export srci?
  if (srcdn->is_auth() && srcdnl->is_primary()) {
    list<Context*> finished;
    map<client_t,entity_inst_t> exported_client_map;
    bufferlist inodebl;
    mdcache->migrator->encode_export_inode(srcdnl->get_inode(), inodebl, 
					   exported_client_map);
    ::encode(exported_client_map, reply->inode_export);
    reply->inode_export.claim_append(inodebl);
    reply->inode_export_v = srcdnl->get_inode()->inode.version;

    // remove mdr auth pin
    mdr->auth_unpin(srcdnl->get_inode());
    assert(!srcdnl->get_inode()->is_auth_pinned());
    
    dout(10) << " exported srci " << *srcdnl->get_inode() << dendl;
  }

  // apply
  _rename_apply(mdr, srcdn, destdn, straydn);   
  
  srcdnl = srcdn->get_linkage();
  destdnl = destdn->get_linkage();

  mds->send_message_mds(reply, mdr->slave_to_mds);
  
  // bump popularity
  //if (srcdn->is_auth())
    //mds->balancer->hit_dir(mdr->now, srcdn->get_dir(), META_POP_DWR);
  if (destdnl->get_inode() && destdnl->get_inode()->is_auth())
    mds->balancer->hit_inode(mdr->now, destdnl->get_inode(), META_POP_IWR);

  // done.
  mdr->slave_request->put();
  mdr->slave_request = 0;
}

void Server::_commit_slave_rename(MDRequest *mdr, int r,
				  CDentry *srcdn, CDentry *destdn, CDentry *straydn)
{
  dout(10) << "_commit_slave_rename " << *mdr << " r=" << r << dendl;

  CDentry::linkage_t *destdnl = destdn->get_linkage();

  ESlaveUpdate *le;
  if (r == 0) {
    // write a commit to the journal
    le = new ESlaveUpdate(mdlog, "slave_rename_commit", mdr->reqid, mdr->slave_to_mds,
			  ESlaveUpdate::OP_COMMIT, ESlaveUpdate::RENAME);
    mdlog->start_entry(le);

    // unfreeze+singleauth inode
    //  hmm, do i really need to delay this?
    if (srcdn->is_auth() && destdnl->is_primary() &&
	destdnl->get_inode()->state_test(CInode::STATE_AMBIGUOUSAUTH)) {
      list<Context*> finished;

      dout(10) << " finishing inode export on " << *destdnl->get_inode() << dendl;
      mdcache->migrator->finish_export_inode(destdnl->get_inode(), mdr->now, finished); 
      mds->queue_waiters(finished);   // this includes SINGLEAUTH waiters.

      // singleauth
      assert(destdnl->get_inode()->state_test(CInode::STATE_AMBIGUOUSAUTH));
      destdnl->get_inode()->state_clear(CInode::STATE_AMBIGUOUSAUTH);
      destdnl->get_inode()->take_waiting(CInode::WAIT_SINGLEAUTH, finished);
      
      // unfreeze
      assert(destdnl->get_inode()->is_frozen_inode() ||
	     destdnl->get_inode()->is_freezing_inode());
      destdnl->get_inode()->unfreeze_inode(finished);
      
      mds->queue_waiters(finished);
    }

    // drop our pins
    mdr->cleanup();

    mdlog->submit_entry(le, new C_MDS_CommittedSlave(this, mdr));
    mdlog->flush();
  } else {
    if (srcdn->is_auth() && destdnl->is_primary() &&
	destdnl->get_inode()->state_test(CInode::STATE_AMBIGUOUSAUTH)) {
         list<Context*> finished;

      dout(10) << " reversing inode export of " << *destdnl->get_inode() << dendl;
      destdnl->get_inode()->abort_export();
    
      // singleauth
      assert(destdnl->get_inode()->state_test(CInode::STATE_AMBIGUOUSAUTH));
      destdnl->get_inode()->state_clear(CInode::STATE_AMBIGUOUSAUTH);
      destdnl->get_inode()->take_waiting(CInode::WAIT_SINGLEAUTH, finished);
      
      // unfreeze
      assert(destdnl->get_inode()->is_frozen_inode() ||
	     destdnl->get_inode()->is_freezing_inode());
      destdnl->get_inode()->unfreeze_inode(finished);
      
      mds->queue_waiters(finished);
    }

    // abort
    do_rename_rollback(mdr->more()->rollback_bl, mdr->slave_to_mds, mdr);
  }
}

void _rollback_repair_dir(Mutation *mut, CDir *dir, rename_rollback::drec &r, utime_t ctime, 
			  bool isdir, int linkunlink, bool primary, frag_info_t &dirstat, nest_info_t &rstat)
{
  fnode_t *pf;
  if (dir->is_auth()) {
    pf = dir->project_fnode();
    mut->add_projected_fnode(dir);
    pf->version = dir->pre_dirty();
  } else
    pf = dir->get_projected_fnode();

  if (isdir) {
    pf->fragstat.nsubdirs += linkunlink;
    pf->rstat.rsubdirs += linkunlink;
  } else {
    pf->fragstat.nfiles += linkunlink;
    pf->rstat.rfiles += linkunlink;
  }    
  if (primary) {
    pf->rstat.rbytes += linkunlink * rstat.rbytes;
    pf->rstat.rfiles += linkunlink * rstat.rfiles;
    pf->rstat.rsubdirs += linkunlink * rstat.rsubdirs;
    pf->rstat.ranchors += linkunlink * rstat.ranchors;
    pf->rstat.rsnaprealms += linkunlink * rstat.rsnaprealms;
  }
  if (pf->fragstat.mtime == ctime) {
    pf->fragstat.mtime = r.dirfrag_old_mtime;
    if (pf->rstat.rctime == ctime)
      pf->rstat.rctime = r.dirfrag_old_rctime;
    mut->add_updated_lock(&dir->get_inode()->filelock);
    mut->add_updated_lock(&dir->get_inode()->nestlock);
  }
}

struct C_MDS_LoggedRenameRollback : public Context {
  Server *server;
  Mutation *mut;
  MDRequest *mdr;
  CInode *in;
  CDir *olddir;
  C_MDS_LoggedRenameRollback(Server *s, Mutation *m, MDRequest *r,
			     CInode *i, CDir *d) : server(s), mut(m), mdr(r), in(i), olddir(d) {}
  void finish(int r) {
    server->_rename_rollback_finish(mut, mdr, in, olddir);
  }
};

void Server::do_rename_rollback(bufferlist &rbl, int master, MDRequest *mdr)
{
  rename_rollback rollback;
  bufferlist::iterator p = rbl.begin();
  ::decode(rollback, p);

  dout(10) << "do_rename_rollback on " << rollback.reqid << dendl;

  //Mutation *mut = mdr;
  if (!mdr) {
    assert(mds->is_resolve());
    mds->mdcache->add_rollback(rollback.reqid);  // need to finish this update before resolve finishes
  }
  Mutation *mut = new Mutation(rollback.reqid);
  mut->ls = mds->mdlog->get_current_segment();

  CDir *srcdir = mds->mdcache->get_dirfrag(rollback.orig_src.dirfrag);
  assert(srcdir);
  dout(10) << "  srcdir " << *srcdir << dendl;
  CDentry *srcdn = srcdir->lookup(rollback.orig_src.dname);
  assert(srcdn);
  dout(10) << "   srcdn " << *srcdn << dendl;
  CDentry::linkage_t *srcdnl = srcdn->get_linkage();
  assert(srcdnl->is_null());

  CInode *in;
  if (rollback.orig_src.ino)
    in = mds->mdcache->get_inode(rollback.orig_src.ino);
  else
    in = mds->mdcache->get_inode(rollback.orig_src.remote_ino);    
  assert(in);
  
  CDir *destdir = mds->mdcache->get_dirfrag(rollback.orig_dest.dirfrag);
  assert(destdir);
  dout(10) << " destdir " << *destdir << dendl;
  CDentry *destdn = destdir->lookup(rollback.orig_dest.dname);
  assert(destdn);
  CDentry::linkage_t *destdnl = destdn->get_linkage();
  dout(10) << "  destdn " << *destdn << dendl;

  CDir *straydir = 0;
  CDentry *straydn = 0;
  CDentry::linkage_t *straydnl = 0;
  if (rollback.stray.dirfrag.ino) {
    straydir = mds->mdcache->get_dirfrag(rollback.stray.dirfrag);
    assert(straydir);
    dout(10) << "straydir " << *straydir << dendl;
    straydn = straydir->lookup(rollback.stray.dname);
    assert(straydn);
    straydnl = straydn->get_linkage();
    assert(straydnl->is_primary());
    dout(10) << " straydn " << *straydn << dendl;
  }
  
  // unlink
  destdir->unlink_inode(destdn);
  if (straydn)
    straydir->unlink_inode(straydn);

  bool linkmerge = ((rollback.orig_src.ino && 
		     rollback.orig_src.ino == rollback.orig_dest.remote_ino) ||
		    (rollback.orig_dest.ino && 
		     rollback.orig_dest.ino == rollback.orig_src.remote_ino));
  
  // repair src
  if (rollback.orig_src.ino)
    srcdir->link_primary_inode(srcdn, in);
  else
    srcdir->link_remote_inode(srcdn, rollback.orig_src.remote_ino, 
			      rollback.orig_src.remote_d_type);
  inode_t *pi;
  if (in->is_auth()) {
    pi = in->project_inode();
    mut->add_projected_inode(in);
    pi->version = in->pre_dirty();
  } else
    pi = in->get_projected_inode();
  if (pi->ctime == rollback.ctime)
    pi->ctime = rollback.orig_src.old_ctime;

  _rollback_repair_dir(mut, srcdir, rollback.orig_src, rollback.ctime,
		       in->is_dir(), 1, srcdnl->is_primary(), pi->dirstat, pi->rstat);

  // repair dest
  CInode *target = 0;
  if (rollback.orig_dest.ino) {
    target = mds->mdcache->get_inode(rollback.orig_dest.ino);
    destdir->link_primary_inode(destdn, target);
    assert(linkmerge || straydn);
  } else if (rollback.orig_dest.remote_ino) {
    target = mds->mdcache->get_inode(rollback.orig_dest.remote_ino);
    destdir->link_remote_inode(destdn, rollback.orig_dest.remote_ino, 
			       rollback.orig_dest.remote_d_type);
  }
  inode_t *ti = 0;
  if (target) {
    if (target->is_auth()) {
      ti = target->project_inode();
      mut->add_projected_inode(target);
      ti->version = target->pre_dirty();
    } else 
      ti = target->get_projected_inode();
    if (ti->ctime == rollback.ctime)
      ti->ctime = rollback.orig_dest.old_ctime;
    ti->nlink++;
  }
  if (target)
    _rollback_repair_dir(mut, destdir, rollback.orig_dest, rollback.ctime,
			 target->is_dir(), 0, destdnl->is_primary(), ti->dirstat, ti->rstat);
  else {
    frag_info_t blah;
    nest_info_t blah2;
    _rollback_repair_dir(mut, destdir, rollback.orig_dest, rollback.ctime, 0, -1, 0, blah, blah2);
  }

  // repair stray
  if (straydir)
    _rollback_repair_dir(mut, straydir, rollback.stray, rollback.ctime,
			 target->is_dir(), -1, true, ti->dirstat, ti->rstat);

  dout(-10) << "  srcdn back to " << *srcdn << dendl;
  dout(-10) << "   srci back to " << *srcdnl->get_inode() << dendl;
  dout(-10) << " destdn back to " << *destdn << dendl;
  if (destdnl->get_inode()) dout(-10) << "  desti back to " << *destdnl->get_inode() << dendl;
  
  // new subtree?
  if (srcdnl->is_primary() && srcdnl->get_inode()->is_dir()) {
    list<CDir*> ls;
    srcdnl->get_inode()->get_nested_dirfrags(ls);
    int auth = srcdn->authority().first;
    for (list<CDir*>::iterator p = ls.begin(); p != ls.end(); ++p) 
      mdcache->adjust_subtree_auth(*p, auth, auth, false);
  }

  // journal it
  ESlaveUpdate *le = new ESlaveUpdate(mdlog, "slave_rename_rollback", rollback.reqid, master,
				      ESlaveUpdate::OP_ROLLBACK, ESlaveUpdate::RENAME);
  mdlog->start_entry(le);

  le->commit.add_dir_context(srcdir);
  le->commit.add_primary_dentry(srcdn, true, 0);
  le->commit.add_dir_context(destdir);
  if (destdnl->is_null())
    le->commit.add_null_dentry(destdn, true);
  else if (destdnl->is_primary())
    le->commit.add_primary_dentry(destdn, true, 0);
  else if (destdnl->is_remote())
    le->commit.add_remote_dentry(destdn, true);
  if (straydn) {
    le->commit.add_dir_context(straydir);
    le->commit.add_null_dentry(straydn, true);
  }
  
  mdlog->submit_entry(le, new C_MDS_LoggedRenameRollback(this, mut, mdr,
							 srcdnl->get_inode(), destdn->get_dir()));
  mdlog->flush();
}

void Server::_rename_rollback_finish(Mutation *mut, MDRequest *mdr, CInode *in, CDir *olddir)
{
  dout(10) << "_rename_rollback_finish" << dendl;
  mut->apply();

  // update subtree map?
  if (in->is_dir())
    mdcache->adjust_subtree_after_rename(in, olddir);

  if (mdr)
    mds->mdcache->request_finish(mdr);
  else {
    mds->mdcache->finish_rollback(mut->reqid);
  }

  mut->cleanup();
  delete mut;
}

/* This function DOES put the passed message before returning*/
void Server::handle_slave_rename_prep_ack(MDRequest *mdr, MMDSSlaveRequest *ack)
{
  dout(10) << "handle_slave_rename_prep_ack " << *mdr 
	   << " witnessed by " << ack->get_source()
	   << " " << *ack << dendl;
  int from = ack->get_source().num();

  // note slave
  mdr->more()->slaves.insert(from);

  // witnessed?  or add extra witnesses?
  assert(mdr->more()->witnessed.count(from) == 0);
  if (ack->witnesses.empty()) {
    mdr->more()->witnessed.insert(from);
  } else {
    dout(10) << " extra witnesses (srcdn replicas) are " << ack->witnesses << dendl;
    mdr->more()->extra_witnesses.swap(ack->witnesses);
    mdr->more()->extra_witnesses.erase(mds->get_nodeid());  // not me!
  }

  // srci import?
  if (ack->inode_export.length()) {
    dout(10) << " got srci import" << dendl;
    mdr->more()->inode_import.claim(ack->inode_export);
    mdr->more()->inode_import_v = ack->inode_export_v;
  }

  // remove from waiting list
  assert(mdr->more()->waiting_on_slave.count(from));
  mdr->more()->waiting_on_slave.erase(from);

  if (mdr->more()->waiting_on_slave.empty())
    dispatch_client_request(mdr);  // go again!
  else 
    dout(10) << "still waiting on slaves " << mdr->more()->waiting_on_slave << dendl;
}




// snaps
/* This function takes responsibility for the passed mdr*/
void Server::handle_client_lssnap(MDRequest *mdr)
{
  MClientRequest *req = mdr->client_request;

  // traverse to path
  CInode *diri = mdcache->get_inode(req->get_filepath().get_ino());
  if (!diri || diri->state_test(CInode::STATE_PURGING)) {
     reply_request(mdr, -ESTALE);
     return;
  }
  if (!diri->is_auth()) {
    mdcache->request_forward(mdr, diri->authority().first);
    return;
  }
  if (!diri->is_dir()) {
    reply_request(mdr, -ENOTDIR);
    return;
  }
  dout(10) << "lssnap on " << *diri << dendl;

  // lock snap
  set<SimpleLock*> rdlocks, wrlocks, xlocks;
  mds->locker->include_snap_rdlocks(rdlocks, diri);
  if (!mds->locker->acquire_locks(mdr, rdlocks, wrlocks, xlocks))
    return;

  SnapRealm *realm = diri->find_snaprealm();
  map<snapid_t,SnapInfo*> infomap;
  realm->get_snap_info(infomap, diri->get_oldest_snap());

  utime_t now = g_clock.now();
  __u32 num = 0;
  bufferlist dnbl;
  for (map<snapid_t,SnapInfo*>::iterator p = infomap.begin();
       p != infomap.end();
       p++) {
    dout(10) << p->first << " -> " << *p->second << dendl;

    // actual
    if (p->second->ino == diri->ino())
      ::encode(p->second->name, dnbl);
    else
      ::encode(p->second->get_long_name(), dnbl);
    encode_infinite_lease(dnbl);
    diri->encode_inodestat(dnbl, mdr->session, realm, p->first);
    num++;
  }

  bufferlist dirbl;
  encode_empty_dirstat(dirbl);
  ::encode(num, dirbl);
  __u8 t = 1;
  ::encode(t, dirbl);  // end
  ::encode(t, dirbl);  // complete
  dirbl.claim_append(dnbl);
  
  MClientReply *reply = new MClientReply(req);
  reply->set_extra_bl(dirbl);
  reply_request(mdr, reply, diri);
}


// MKSNAP

struct C_MDS_mksnap_finish : public Context {
  MDS *mds;
  MDRequest *mdr;
  CInode *diri;
  SnapInfo info;
  C_MDS_mksnap_finish(MDS *m, MDRequest *r, CInode *di, SnapInfo &i) :
    mds(m), mdr(r), diri(di), info(i) {}
  void finish(int r) {
    mds->server->_mksnap_finish(mdr, diri, info);
  }
};

/* This function takes responsibility for the passed mdr*/
void Server::handle_client_mksnap(MDRequest *mdr)
{
  MClientRequest *req = mdr->client_request;
  CInode *diri = mdcache->get_inode(req->get_filepath().get_ino());
  if (!diri || diri->state_test(CInode::STATE_PURGING)) {
    reply_request(mdr, -ESTALE);
    return;
  }

  if (!diri->is_auth()) {    // fw to auth?
    mdcache->request_forward(mdr, diri->authority().first);
    return;
  }

  // dir only
  if (!diri->is_dir()) {
    reply_request(mdr, -ENOTDIR);
    return;
  }
  if (diri->is_system() && !diri->is_root()) {
    // no snaps in system dirs (root is ok)
    reply_request(mdr, -EPERM);
    return;
  }

  const string &snapname = req->get_filepath().last_dentry();
  dout(10) << "mksnap " << snapname << " on " << *diri << dendl;

  // lock snap
  set<SimpleLock*> rdlocks, wrlocks, xlocks;

  mds->locker->include_snap_rdlocks(rdlocks, diri);
  rdlocks.erase(&diri->snaplock);
  xlocks.insert(&diri->snaplock);

  // we need to anchor... get these locks up front!
  mds->mdcache->anchor_create_prep_locks(mdr, diri, rdlocks, xlocks);

  if (!mds->locker->acquire_locks(mdr, rdlocks, wrlocks, xlocks))
    return;

  // make sure name is unique
  if (diri->snaprealm &&
      diri->snaprealm->exists(snapname)) {
    reply_request(mdr, -EEXIST);
    return;
  }
  if (snapname.length() == 0 ||
      snapname[0] == '_') {
    reply_request(mdr, -EINVAL);
    return;
  }

  if (mdr->now == utime_t())
    mdr->now = g_clock.now();

  // anchor
  if (!diri->is_anchored()) {
    mdcache->anchor_create(mdr, diri, new C_MDS_RetryRequest(mdcache, mdr));
    return;
  }

  // allocate a snapid
  if (!mdr->more()->stid) {
    // prepare an stid
    mds->snapclient->prepare_create(diri->ino(), snapname, mdr->now, 
				    &mdr->more()->stid, &mdr->more()->snapidbl,
				    new C_MDS_RetryRequest(mds->mdcache, mdr));
    return;
  }

  version_t stid = mdr->more()->stid;
  snapid_t snapid;
  bufferlist::iterator p = mdr->more()->snapidbl.begin();
  ::decode(snapid, p);
  dout(10) << " stid " << stid << " snapid " << snapid << dendl;

  // journal
  SnapInfo info;
  info.ino = diri->ino();
  info.snapid = snapid;
  info.name = snapname;
  info.stamp = mdr->now;

  inode_t *pi = diri->project_inode();
  pi->ctime = info.stamp;
  pi->version = diri->pre_dirty();

  // project the snaprealm
  sr_t *newsnap = diri->project_snaprealm(snapid);
  newsnap->snaps[snapid] = info;
  newsnap->seq = snapid;
  newsnap->last_created = snapid;

  // journal the inode changes
  mdr->ls = mdlog->get_current_segment();
  EUpdate *le = new EUpdate(mdlog, "mksnap");
  mdlog->start_entry(le);

  le->metablob.add_client_req(req->get_reqid(), req->get_oldest_client_tid());
  le->metablob.add_table_transaction(TABLE_SNAP, stid);
  mdcache->predirty_journal_parents(mdr, &le->metablob, diri, 0, PREDIRTY_PRIMARY, false);
  mdcache->journal_cow_inode(mdr, &le->metablob, diri);
  // journal the snaprealm changes
  mdlog->submit_entry(le, new C_MDS_mksnap_finish(mds, mdr, diri, info));
  mdlog->flush();
}

void Server::_mksnap_finish(MDRequest *mdr, CInode *diri, SnapInfo &info)
{
  dout(10) << "_mksnap_finish " << *mdr << " " << info << dendl;

  int op = (diri->snaprealm? CEPH_SNAP_OP_CREATE : CEPH_SNAP_OP_SPLIT);

  diri->pop_and_dirty_projected_inode(mdr->ls);
  mdr->apply();

  mds->snapclient->commit(mdr->more()->stid, mdr->ls);

  // create snap
  dout(10) << "snaprealm now " << *diri->snaprealm << dendl;

  mdcache->do_realm_invalidate_and_update_notify(diri, op);

  // yay
  mdr->in[0] = diri;
  mdr->snapid = info.snapid;
  MClientReply *reply = new MClientReply(mdr->client_request, 0);
  reply->snapbl = diri->snaprealm->get_snap_trace();
  reply_request(mdr, reply, diri);
}


// RMSNAP

struct C_MDS_rmsnap_finish : public Context {
  MDS *mds;
  MDRequest *mdr;
  CInode *diri;
  snapid_t snapid;
  C_MDS_rmsnap_finish(MDS *m, MDRequest *r, CInode *di, snapid_t sn) :
    mds(m), mdr(r), diri(di), snapid(sn) {}
  void finish(int r) {
    mds->server->_rmsnap_finish(mdr, diri, snapid);
  }
};

/* This function takes responsibility for the passed mdr*/
void Server::handle_client_rmsnap(MDRequest *mdr)
{
  MClientRequest *req = mdr->client_request;

  CInode *diri = mdcache->get_inode(req->get_filepath().get_ino());
  if (!diri || diri->state_test(CInode::STATE_PURGING)) {
    reply_request(mdr, -ESTALE);
    return;
  }
  if (!diri->is_auth()) {    // fw to auth?
    mdcache->request_forward(mdr, diri->authority().first);
    return;
  }
  if (!diri->is_dir()) {
    reply_request(mdr, -ENOTDIR);
    return;
  }

  const string &snapname = req->get_filepath().last_dentry();
  dout(10) << "rmsnap " << snapname << " on " << *diri << dendl;

  // does snap exist?
  if (snapname.length() == 0 || snapname[0] == '_') {
    reply_request(mdr, -EINVAL);   // can't prune a parent snap, currently.
    return;
  }
  if (diri->snaprealm &&
      !diri->snaprealm->exists(snapname)) {
    reply_request(mdr, -ENOENT);
    return;
  }
  snapid_t snapid = diri->snaprealm->resolve_snapname(snapname, diri->ino());
  dout(10) << " snapname " << snapname << " is " << snapid << dendl;

  set<SimpleLock*> rdlocks, wrlocks, xlocks;
  mds->locker->include_snap_rdlocks(rdlocks, diri);
  rdlocks.erase(&diri->snaplock);
  xlocks.insert(&diri->snaplock);

  if (!mds->locker->acquire_locks(mdr, rdlocks, wrlocks, xlocks))
    return;

  // prepare
  if (!mdr->more()->stid) {
    mds->snapclient->prepare_destroy(diri->ino(), snapid,
				     &mdr->more()->stid, &mdr->more()->snapidbl,
				     new C_MDS_RetryRequest(mds->mdcache, mdr));
    return;
  }
  version_t stid = mdr->more()->stid;
  bufferlist::iterator p = mdr->more()->snapidbl.begin();
  snapid_t seq;
  ::decode(seq, p);  
  dout(10) << " stid is " << stid << ", seq is " << seq << dendl;

  // journal
  inode_t *pi = diri->project_inode();
  pi->ctime = g_clock.now();
  pi->version = diri->pre_dirty();
  
  mdr->ls = mdlog->get_current_segment();
  EUpdate *le = new EUpdate(mdlog, "rmsnap");
  mdlog->start_entry(le);
  
  // project the snaprealm
  sr_t *newnode = diri->project_snaprealm();
  newnode->snaps.erase(snapid);
  newnode->seq = seq;
  newnode->last_destroyed = seq;

  le->metablob.add_client_req(req->get_reqid(), req->get_oldest_client_tid());
  le->metablob.add_table_transaction(TABLE_SNAP, stid);
  mdcache->predirty_journal_parents(mdr, &le->metablob, diri, 0, PREDIRTY_PRIMARY, false);
  mdcache->journal_cow_inode(mdr, &le->metablob, diri);

  mdlog->submit_entry(le, new C_MDS_rmsnap_finish(mds, mdr, diri, snapid));
  mdlog->flush();
}

void Server::_rmsnap_finish(MDRequest *mdr, CInode *diri, snapid_t snapid)
{
  dout(10) << "_rmsnap_finish " << *mdr << " " << snapid << dendl;
  snapid_t stid = mdr->more()->stid;
  bufferlist::iterator p = mdr->more()->snapidbl.begin();
  snapid_t seq;
  ::decode(seq, p);  

  diri->pop_and_dirty_projected_inode(mdr->ls);
  mdr->apply();

  mds->snapclient->commit(stid, mdr->ls);

  dout(10) << "snaprealm now " << *diri->snaprealm << dendl;

  mdcache->do_realm_invalidate_and_update_notify(diri, CEPH_SNAP_OP_DESTROY);

  // yay
  mdr->in[0] = diri;
  MClientReply *reply = new MClientReply(mdr->client_request, 0);
  reply_request(mdr, reply);
}

<|MERGE_RESOLUTION|>--- conflicted
+++ resolved
@@ -4167,14 +4167,8 @@
   dout(10) << "dir_is_nonempty_unlocked " << *in << dendl;
   assert(in->is_auth());
 
-<<<<<<< HEAD
-  if (in->snaprealm && in->snaprealm->snaps.size())
+  if (in->snaprealm && in->snaprealm->srnode.snaps.size())
     return true; // in a snapshot!
-=======
-  
-  if (in->snaprealm && in->snaprealm->srnode.snaps.size())
-    return true; //in a snapshot!
->>>>>>> d34c7789
 
   list<frag_t> frags;
   in->dirfragtree.get_leaves(frags);
@@ -4203,7 +4197,7 @@
   dout(10) << "dir_is_nonempty " << *in << dendl;
   assert(in->is_auth());
 
-  if (in->snaprealm && in->snaprealm->snaps.size())
+  if (in->snaprealm && in->snaprealm->srnode.snaps.size())
     return true; // in a snapshot!
 
   if (in->get_projected_inode()->dirstat.size() > 0) {	
